# Changelog

All notable changes to this project will be documented in this file.

The format is based on [Keep a Changelog](https://keepachangelog.com/en/1.0.0/),
and this project adheres to [Semantic Versioning](https://semver.org/spec/v2.0.0.html).

## [Main]

### Fixed

### Added

<<<<<<< HEAD
- [Introduce `Decorate`](https://github.com/square/Blueprint/pull/178) to allow placing a decoration element in front or behind of an `Element`, without affecting its layout. This is useful for rendering tap or selection states which should overflow the natural bounds of the `Element`, similar to a shadow, or useful for adding a badge to an `Element`.
=======
- [Introduce conditionals on `Element`](https://github.com/square/Blueprint/pull/198) to allow you to perform inline checks like `if`, `if let`, and `map` when building `Element` trees.
>>>>>>> 352f5578

### Removed

### Changed

- [Introduce additional APIs on `Overlay`](https://github.com/square/Blueprint/pull/201) to ease conditional construction the `Overlay` elements.

### Deprecated

### Security

### Documentation

### Misc

# Past Releases

## [0.21.0] - 2021-02-17

### Added

- [Introduce conditionals on `Element`](https://github.com/square/Blueprint/pull/198) to allow you to perform inline checks like `if`, `if let`, and `map` when building `Element` trees.

### Changed

- [Introduce additional APIs on `Overlay`](https://github.com/square/Blueprint/pull/201) to ease conditional construction the `Overlay` elements.

## [0.20.0] - 2021-01-12

### Added

- [Add `Transformed` element](https://github.com/square/Blueprint/pull/195) to apply a `CATransform3D` to a wrapped element.

## [0.19.1] - 2021-01-06

### Removed

- [Remove compile time validation](https://github.com/square/Blueprint/pull/192) from `Element`s, since it caused compile-time errors in certain cases when extensions and `where` clauses were used.

## [0.19.0] - 2021-01-05

### Fixed

- ~~[Ensure that `Element`s are a value type](https://github.com/square/Blueprint/pull/190). This is generally assumed by Blueprint, but was previously not validated. This is only validated in `DEBUG` builds, to avoid otherwise affecting performance.~~

### Added

- [Add `LayoutWriter`](https://github.com/square/Blueprint/pull/187), which makes creating custom / arbitrary layouts much simpler. You no longer need to define a custom `Layout` type; instead, you can just utilize `LayoutWriter` and configure and place your children within its builder initializer.

## [0.18.0] - 2020-12-08

### Added

- Add `AccessibilityContainer.identifier` ([#180])

## [0.17.1] - 2020-10-30

### Fixed

- Fixed an issue where view descriptions were applied with unintentional animations while creating backing views. This could happen if an element was added during a transition. ([#175])

- Fixed pull-to-refresh inset for iOS 13+. ([#176])

## [0.17.0] - 2020-10-21

### Added

- Add alignment guides to stacks. ([#153])

  Alignment guides let you fine-tune the cross axis alignment. You can specifying a guide value for any child in that element's coordinate space. Children are aligned relatively to each other so that the guide values line up, and then the content as a whole is aligned to the stack's bounds.

  In this example, the center of one element is aligned 10 points from the bottom of another element, and the contents are collectively aligned to the bottom of the row:

  ```swift
  Row { row in
      row.verticalAlignment = .bottom

      row.add(
          alignmentGuide: { d in d[VerticalAlignment.center] },
          child: element1
      )

      row.add(
          alignmentGuide: { d in d.height - 10 },
          child: element2
      )
  }
  ```

### Removed

- [Removed support for iOS 10](https://github.com/square/Blueprint/pull/161). Future releases will only support iOS 11 and later.

### Deprecated

- `Row` alignments `leading` and `trailing` are deprecated. Use `top` and `bottom` instead. ([#153])

## [0.16.0] - 2020-09-22

### Fixed

- Fixed `EqualStack` to properly constrain children when measuring. ([#157](https://github.com/square/Blueprint/pull/157))

### Added

- Add a new `TransitionContainer.init` that supports further customization during initialization and has the same defaults as `ViewDescription`. ([#155], [#158])

- Add `transition(onAppear:onDisappear:onLayout)` and `transition(_:)` methods to `Element` to describe transition animations. ([#155], [#158])

### Removed

- [Remove `GridLayout`](https://github.com/square/Blueprint/pull/156); it's incomplete and was never really intended to be consumed widely. The intended replacement is putting `EqualStacks` inside of a `Column`, or `Rows` inside a `Column`.

### Deprecated

- `TransitionContainer(wrapping:)` is deprecated. Use the new `TransitionContainer(transitioning:)` instead. ([#158])

### Misc

- Removed some redundant work being done during rendering. ([#154])

## [0.15.1] - 2020-09-16

### Fixed

- Fixes a crash that can occur in `Box` when specifying a corner radius and shadow. ([#149])

## [0.15.0] - 2020-09-14

### Added

- Add `addFixed(child:)` and `addFlexible(child:)` methods to `StackElement` for adding children with a grow & shrink priority of 0.0 and 1.0 respectively. ([#143])

- Add `capsule` case to `Box.CornerStyle` ([#145]). This addition sugars the following pattern:

  ```swift
  GeometryReader { geometry in
    Box(cornerStyle: .rounded(geometry.constraint.height.maximum / 2.0))
  }
  ```
  
  into
  
  ```swift
  Box(cornerStyle: .capsule)
  ```
  
- Add `accessibilityFrameSize` to `AccessibilityElement` for manually specifying a size for the frame rendered by Voice Over. ([#144])

- Add `Opacity` element for modifying the opacity of a wrapped element. ([#147])

### Changed

- `BlueprintView` will call `layoutIfNeeded` on backing views during its layout pass. This allows backing views' subviews that are laid out during `layoutSubviews` to participate in animations. ([#139])

## [0.14.0] - 2020-08-12

### Added

- Add `textColor` property on TextField ([#133](https://github.com/square/Blueprint/pull/133)).
- Add the `windowSize` environment key. ([#134])

- Add `GeometryReader`. ([#135])

  This element allow you to compose elements whose contents depend on the amount of space available.

  Here is an example that dynamically chooses an image based on the width available:

  ```swift
  GeometryReader { (geometry) -> Element in
      let image: UIImage
      switch geometry.constraint.width.maximum {
      case ..<100:
          image = UIImage(named: "small")!
      case 100..<500:
          image = UIImage(named: "medium")!
      default:
          image = UIImage(named: "large")!
      }
      return Image(image: image)
  }
  ```

### Changed

- Default `ScrollView.delaysContentTouches` to `true` ([#132](https://github.com/square/Blueprint/pull/132))

### Misc

- Set an explicit shadow path on `Box` ([#137](https://github.com/square/Blueprint/pull/137))

## [0.13.1] - 2020-07-30

### Added

- Introduce `AccessibilityContainer` element for wrapping an element with multiple sub-elements that should be in a voice over container.

- Add `font` property on TextField ([#127](https://github.com/square/Blueprint/pull/127)).

## [0.13.0] - 2020-07-20

### Fixed

- [Update the scroll indicator inset](https://github.com/square/Blueprint/pull/117) when adjusting the content inset.

- `Label` & `AttributedLabel` use an internal `UILabel` for measurement. This fixes measurement when there is a line limit set. However, it also means that the screen scale cannot be specified and is always assumed to be `UIScreen.main.scale`. These elements may not be measured correctly if they are placed on a screen other than `UIScreen.main`. ([#120])

### Added

- Introduce [MeasurementCachingKey](https://github.com/square/Blueprint/pull/115), to allow for elements to provide a way to cache their measurement during layout passes. This provides performance optimizations for elements whose layout and measurement is expensive to calculate.

- Introduce `UIViewElement` [to make wrapping self-sizing UIViews easier](https://github.com/square/Blueprint/pull/106).
  
  You can now write a `UIViewElement` like this:

  ```
  struct Switch : UIViewElement
  {
    var isOn : Bool

    typealias UIViewType = UISwitch

    static func makeUIView() -> UISwitch {
        UISwitch()
    }

    func updateUIView(_ view: UISwitch) {
        view.isOn = self.isOn
    }
  }
  ```

  And the elements will be sized and presented correctly based on the view's `sizeThatFits`.

- Add `isAccessibilityElement` to `Label` and `AttributedLabel`. ([#120])
- Add `lineHeight` to `Label` for specifying custom line heights. `AttributedLabel` has a `textRectOffset` property to support this. ([#120])

### Changed

- [Update Demo app](https://github.com/square/Blueprint/pull/116) to support more demo screen types.

## [0.12.2] - 2020-06-08

### Fixed

- Fix [erroneous use of `frame` instead of `bounds`](https://github.com/square/Blueprint/pull/110) when laying out `BlueprintView`.

### Added

- Add [delaysContentTouches](https://github.com/square/Blueprint/pull/109) to the `ScrollView` element.

## [0.12.1] - 2020-06-05

### Fixed

- Use default environment when [measuring `BlueprintView`](https://github.com/square/Blueprint/pull/107).

## [0.12.0] - 2020-06-04

### Fixed

- Removed layout rounding no longer needed since [#64] ([#95]).

### Added

- [Add support for the iPhone SE 2](https://github.com/square/Blueprint/pull/96) in `ElementPreview`.
- Added `tintColor` and `contentMode` into the initializer for `Image`. ([#100])
- Added an [Empty element](https://github.com/square/Blueprint/pull/104), to mirror `EmptyView` in SwiftUI. It is an element with no size and draws no content.

- Environment ([#101]).

  You can now read and write values from an `Environment` that is automatically propagated down the element tree. You can use these values to dynamically build the contents of an element, without having to explicitly pass every value through the tree yourself.

  You can read these values with `EnvironmentReader`:

  ```swift
  struct Foo: ProxyElement {
      var elementRepresentation: Element {
          EnvironmentReader { environment -> Element in
              Label(text: "value from environment: \(environment.foo)")
          }
      }
  }
  ```

  And set them with `AdaptedEnvironment`:

  ```swift
  struct Bar: ProxyElement {
      var elementRepresentation: Element {
          ComplicatedElement()
              .adaptedEnvironment { environment in
                  environment.foo = "bar"
              }
      }
  }
  ```

  Several enviroment keys are available by default ([#102]):

  - calendar
  - display scale
  - layout direction
  - locale
  - safe area insets
  - time zone

  You can create your own by making a type that conforms to `EnvironmentKey`, and extending `Environment` with a new property:

  ```swift
  extension Environment {
      private enum FooKey: EnvironmentKey {
          static let defaultValue: String = "default value"
      }

      /// The current Foo that elements should use.
      public var foo: String {
          get { self[FooKey.self] }
          set { self[FooKey.self] = newValue }
      }
  }
  ```

## [0.11.0] - 2020-05-10

### Fixed

- [Fixed `ConstrainedSize`](https://github.com/square/Blueprint/pull/87) to ensure that the measurement of its inner element respects the `ConstrainedSize`'s maximum size, which matters for measuring elements which re-flow based on width, such as elements containing text.

- Changed [BlueprintView.sizeThatFits(:)](https://github.com/square/Blueprint/pull/92/files) to treat width and height separately when determining if measurement should be unconstrained in a given axis.

### Added

- [Added support](https://github.com/square/Blueprint/pull/88) for `SwiftUI`-style element building within `BlueprintUI` and `BlueprintUICommonControls`.

  This allows you to replace this code:

  ```swift
  ScrollView(.fittingHeight) (
    wrapping: Box(
      backgroundColor .lightGrey,
      wrapping: Inset(
        uniformInset: 10.0,
        wrapping: ConstrainedSize(
          height: .atLeast(20.0),
          wrapping: Label(
            text: "Hello, world!"
          )
        )
      )
    )
  )
  ```

  With this code:

  ```swift
  Label(text: "Hello, World!")
    .constrainedTo(height: .atLeast(20.0))
    .inset(by: 20.0)
    .box(background: .lightGrey)
    .scrollable(.fittingHeight)
  ```

  Improving readability and conciseness of your elements.


## [0.10.0] - 2020-04-27

### Added

- BlueprintView will align view frames to pixel boundaries after layout ([#64]).

## [0.9.2] - 2020-04-27

### Fixed

- [Don't try to build](https://github.com/square/Blueprint/pull/89) `SwiftUI` previews on 32 bit ARM devices – `SwiftUI` does not exist on these devices.

## [0.9.1] - 2020-04-17

### Fixed

- Weak link `SwiftUI` so if an app is not already linking `SwiftUI`, it will build correctly.

## [0.9.0] - 2020-04-17

### Added

- [Add support](https://github.com/square/Blueprint/pull/76) for previewing Blueprint elements in Xcode / SwiftUI previews.
- [Add accessibilityIdentifier](https://github.com/square/Blueprint/pull/81) support to `AccessibilityElement`.

## [0.8.0] - 2020-04-03

### Fixed

- [Properly measure](https://github.com/square/Blueprint/pull/73) the child of `ScrollView` to allow for unconstrained measurement.
- Fix stack layout during underflow ([#72])

### Added

- ScrollView can automatically adjust its content inset for the keyboard ([#55])

### Changed

- Improved element diffing ([#56])

## [0.7.0] - 2020-03-30

### Added

- Xcode 11 and Swift 5.1 support ([#67]).

### Changed

- Change how stack [layouts are measured][#68] to resolve an issue where text would be truncated.

### Removed

- Raise minimum deployment target from iOS 9.3 to iOS 10 ([#66]).

## [0.6.0] - 2020-02-24

### Added

- Add `keyboardDismissMode` property on ScrollView ([#57]).
- Add `textAlignment` property on TextField ([#53]).

## [0.5.0] - 2020-01-24

### Fixed

- Prevent divide-by-zero when a stack contains zero-size elements ([#52]).

### Added

- Add `fill` alignment to Aligned ([#42]).

### Documentation

- Fix typos in the tutorial ([#46]).
- Add docs to Overlay ([#45]).

## [0.4.0] - 2019-12-04

### Fixed

- Public init on Aligned ([#41]).

### Changed

- Guarantee that subviews are ordered the same as their associated elements ([#32]).

## [0.3.1] - 2019-11-15

### Fixed

- Do not run snapshot tests from CocoaPods ([#40]).
- Make tests with float comparisons more lenient for 32-bit ([#35]).

### Added

- Add Swift Package Manager support ([#37]).

### Documentation

- Add Getting Started section to README ([#38]).

## [0.3.0] - 2019-11-12

### Added

- Add Stack alignment options `justifyToStart`, `justifyToCenter`, and `justifyToEnd` ([#24]).
- Add ConstrainedAspectRatio element ([#23]).
- Add EqualStack element ([#26]).
- Add Rule element ([#22]).
- Add Aligned element ([#21]).
- Add a screen scale property to some elements ([#18]).
- Swift 5 support ([#15]).

### Changed

- Reorder the parameters of ConstrainedSize, Inset, Button, and Tappapble, so that the wrapped element is the last parameter ([#19]).

## [0.2.2] - 2019-03-29

- First stable release.

[main]: https://github.com/square/Blueprint/compare/0.20.0...HEAD
[0.21.0]: https://github.com/square/Blueprint/compare/0.20.0...0.21.0
[0.20.0]: https://github.com/square/Blueprint/compare/0.19.1...0.20.0
[0.19.1]: https://github.com/square/Blueprint/compare/0.19.0...0.19.1
[0.19.0]: https://github.com/square/Blueprint/compare/0.18.0...0.19.0
[0.18.0]: https://github.com/square/Blueprint/compare/0.17.1...0.18.0
[0.17.1]: https://github.com/square/Blueprint/compare/0.17.0...0.17.1
[0.17.0]: https://github.com/square/Blueprint/compare/0.16.0...0.17.0
[0.16.0]: https://github.com/square/Blueprint/compare/0.15.1...0.16.0
[0.15.1]: https://github.com/square/Blueprint/compare/0.15.0...0.15.1
[0.15.0]: https://github.com/square/Blueprint/compare/0.14.0...0.15.0
[0.14.0]: https://github.com/square/Blueprint/compare/0.13.1...0.14.0
[0.13.1]: https://github.com/square/Blueprint/compare/0.13.0...0.13.1
[0.13.0]: https://github.com/square/Blueprint/compare/0.12.2...0.13.0
[0.12.2]: https://github.com/square/Blueprint/compare/0.12.1...0.12.2
[0.12.1]: https://github.com/square/Blueprint/compare/0.12.0...0.12.1
[0.12.0]: https://github.com/square/Blueprint/compare/0.11.0...0.12.0
[0.11.0]: https://github.com/square/Blueprint/compare/0.10.0...0.11.0
[0.10.0]: https://github.com/square/Blueprint/compare/0.9.2...0.10.0
[0.9.2]: https://github.com/square/Blueprint/compare/0.9.1...0.9.2
[0.9.1]: https://github.com/square/Blueprint/compare/0.9.0...0.9.1
[0.9.0]: https://github.com/square/Blueprint/compare/0.8.0...0.9.0
[0.8.0]: https://github.com/square/Blueprint/compare/0.7.0...0.8.0
[0.7.0]: https://github.com/square/Blueprint/compare/0.6.0...0.7.0
[0.6.0]: https://github.com/square/Blueprint/compare/0.5.0...0.6.0
[0.5.0]: https://github.com/square/Blueprint/compare/0.4.0...0.5.0
[0.4.0]: https://github.com/square/Blueprint/compare/0.3.1...0.4.0
[0.3.1]: https://github.com/square/Blueprint/compare/0.3.0...0.3.1
[0.3.0]: https://github.com/square/Blueprint/compare/0.2.2...0.3.0
[0.2.2]: https://github.com/square/Blueprint/releases/tag/0.2.2
[#176]: https://github.com/square/Blueprint/pull/176
[#175]: https://github.com/square/Blueprint/pull/175
[#158]: https://github.com/square/Blueprint/pull/158
[#155]: https://github.com/square/Blueprint/pull/155
[#154]: https://github.com/square/Blueprint/pull/154
[#153]: https://github.com/square/Blueprint/pull/153
[#149]: https://github.com/square/Blueprint/pull/149
[#147]: https://github.com/square/Blueprint/pull/147
[#145]: https://github.com/square/Blueprint/pull/145
[#144]: https://github.com/square/Blueprint/pull/144
[#143]: https://github.com/square/Blueprint/pull/143
[#139]: https://github.com/square/Blueprint/pull/139
[#135]: https://github.com/square/Blueprint/pull/135
[#134]: https://github.com/square/Blueprint/pull/134
[#120]: https://github.com/square/Blueprint/pull/120
[#102]: https://github.com/square/Blueprint/pull/102
[#101]: https://github.com/square/Blueprint/pull/101
[#100]: https://github.com/square/Blueprint/pull/100
[#95]: https://github.com/square/Blueprint/pull/95
[#72]: https://github.com/square/Blueprint/pull/72
[#68]: https://github.com/square/Blueprint/pull/68
[#67]: https://github.com/square/Blueprint/pull/67
[#66]: https://github.com/square/Blueprint/pull/66
[#64]: https://github.com/square/Blueprint/pull/64
[#57]: https://github.com/square/Blueprint/pull/57
[#56]: https://github.com/square/Blueprint/pull/56
[#55]: https://github.com/square/Blueprint/pull/55
[#53]: https://github.com/square/Blueprint/pull/53
[#52]: https://github.com/square/Blueprint/pull/52
[#46]: https://github.com/square/Blueprint/pull/46
[#45]: https://github.com/square/Blueprint/pull/45
[#42]: https://github.com/square/Blueprint/pull/42
[#41]: https://github.com/square/Blueprint/pull/41
[#40]: https://github.com/square/Blueprint/pull/40
[#38]: https://github.com/square/Blueprint/pull/38
[#37]: https://github.com/square/Blueprint/pull/37
[#35]: https://github.com/square/Blueprint/pull/35
[#32]: https://github.com/square/Blueprint/pull/32
[#26]: https://github.com/square/Blueprint/pull/26
[#24]: https://github.com/square/Blueprint/pull/24
[#23]: https://github.com/square/Blueprint/pull/23
[#22]: https://github.com/square/Blueprint/pull/22
[#21]: https://github.com/square/Blueprint/pull/21
[#19]: https://github.com/square/Blueprint/pull/19
[#18]: https://github.com/square/Blueprint/pull/18
[#15]: https://github.com/square/Blueprint/pull/15<|MERGE_RESOLUTION|>--- conflicted
+++ resolved
@@ -11,11 +11,9 @@
 
 ### Added
 
-<<<<<<< HEAD
+- [Introduce conditionals on `Element`](https://github.com/square/Blueprint/pull/198) to allow you to perform inline checks like `if`, `if let`, and `map` when building `Element` trees.
+
 - [Introduce `Decorate`](https://github.com/square/Blueprint/pull/178) to allow placing a decoration element in front or behind of an `Element`, without affecting its layout. This is useful for rendering tap or selection states which should overflow the natural bounds of the `Element`, similar to a shadow, or useful for adding a badge to an `Element`.
-=======
-- [Introduce conditionals on `Element`](https://github.com/square/Blueprint/pull/198) to allow you to perform inline checks like `if`, `if let`, and `map` when building `Element` trees.
->>>>>>> 352f5578
 
 ### Removed
 
