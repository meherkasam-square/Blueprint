--- conflicted
+++ resolved
@@ -9,12 +9,9 @@
 
 ### Fixed
 
-<<<<<<< HEAD
-- `Decorate` will now properly scale its base content to the full size of the rendered element, if the measured and laid out sizes differ.
-=======
 - Fixed an issue where `AttributedLabel` might not detect link taps in multi-line labels.
 - `.aligned(vertically:horizontally:)` now has the correct default values to match the `Aligned` initializer.
->>>>>>> 038fcb1c
+- `Decorate` will now properly scale its base content to the full size of the rendered element, if the measured and laid out sizes differ.
 
 ### Added
 
