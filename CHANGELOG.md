--- conflicted
+++ resolved
@@ -11,11 +11,8 @@
 
 ### Added
 
-<<<<<<< HEAD
+- Shadows on `Label` and `AttributedLabel`
 - Introduced an `Element.modify { ... }` conditional, to allow changing properties on an element.
-=======
-- Shadows on `Label` and `AttributedLabel`
->>>>>>> 21855437
 
 ### Removed
 
