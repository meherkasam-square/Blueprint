--- conflicted
+++ resolved
@@ -33,7 +33,7 @@
 
         let state1 = try XCTUnwrap(tree.root)
 
-        XCTAssertEqual((state1.element.value as! Element1).text, "1")
+        XCTAssertEqual((state1.element.latest as! Element1).text, "1")
         XCTAssertEqual(1, delegate.didSetupRootCalls.count)
 
         // Updating with the same element of the same type should keep the same state.
@@ -82,12 +82,8 @@
         testcase("default property values") {
             let state = ElementState(
                 parent: nil,
-<<<<<<< HEAD
                 delegate: nil,
-                identifier: .init(elementType: Element1.self, key: nil, count: 1),
-=======
                 identifier: .identifier(for: Element1(text: "test"), key: nil, count: 1),
->>>>>>> ce30b035
                 element: Element1(text: "1"),
                 signpostRef: NSObject(),
                 name: ""
@@ -243,7 +239,7 @@
 extension Element {
 
     fileprivate static func identifier(_ count: Int) -> ElementIdentifier {
-        .init(elementType: self, key: nil, count: count)
+        .identifier(for: self, key: nil, count: count)
     }
 }
 
@@ -439,6 +435,6 @@
 
 extension Element {
     var identifier: ElementIdentifier {
-        .init(elementType: type(of: self), key: nil, count: 0)
+        .identifier(for: self, key: nil, count: 1)
     }
 }