--- conflicted
+++ resolved
@@ -151,18 +151,12 @@
 }
 
 fileprivate struct TestLabel: UIViewElement {
+    
     var text: String
 
     // MARK: UIViewElement
-
-    typealias UIViewType = UILabel
-<<<<<<< HEAD
     
     func makeUIView() ->  UILabel {
-=======
-
-    static func makeUIView() -> UILabel {
->>>>>>> 280f7bd0
         UILabel()
     }
 
