--- conflicted
+++ resolved
@@ -14,10 +14,6 @@
         )
 
         XCTAssertEqual(
-<<<<<<< HEAD
-            ElementIdentifier.identifier(for: A(), key: "aKey", count: 0),
-            ElementIdentifier.identifier(for: A(), key: "aKey", count: 0)
-=======
             hash(for: ElementIdentifier.identifier(for: A(), key: nil, count: 0)),
             hash(for: ElementIdentifier.identifier(for: A(), key: nil, count: 0))
         )
@@ -40,7 +36,6 @@
         XCTAssertEqual(
             hash(for: ElementIdentifier.identifier(for: A(), key: "aKey", count: 1)),
             hash(for: ElementIdentifier.identifier(for: A(), key: "aKey", count: 1))
->>>>>>> 98c24a20
         )
 
         // Not Equal
@@ -48,14 +43,11 @@
         XCTAssertNotEqual(
             ElementIdentifier.identifier(for: A(), key: nil, count: 0),
             ElementIdentifier.identifier(for: B(), key: nil, count: 0)
-<<<<<<< HEAD
-=======
         )
 
         XCTAssertNotEqual(
             hash(for: ElementIdentifier.identifier(for: A(), key: nil, count: 0)),
             hash(for: ElementIdentifier.identifier(for: B(), key: nil, count: 0))
->>>>>>> 98c24a20
         )
 
         XCTAssertNotEqual(
@@ -64,17 +56,6 @@
         )
 
         XCTAssertNotEqual(
-<<<<<<< HEAD
-            ElementIdentifier.identifier(for: A(), key: nil, count: 0),
-            ElementIdentifier.identifier(for: A(), key: "aKey", count: 0)
-        )
-    }
-
-    func test_elementIdentifierCaching() {
-        let id1 = ElementIdentifier.identifier(for: A(), key: nil, count: 0)
-        let id2 = ElementIdentifier.identifier(for: B(), key: nil, count: 0)
-        let id3 = ElementIdentifier.identifier(for: A(), key: "unique", count: 0)
-=======
             hash(for: ElementIdentifier.identifier(for: A(), key: nil, count: 0)),
             hash(for: ElementIdentifier.identifier(for: A(), key: nil, count: 1))
         )
@@ -112,27 +93,10 @@
 
         let id1 = ElementIdentifier.identifier(for: A(), key: nil, count: 0)
         let id2 = ElementIdentifier.identifier(for: B(), key: nil, count: 0)
->>>>>>> 98c24a20
         let id4 = ElementIdentifier.identifier(for: A(), key: nil, count: 1)
         let id5 = ElementIdentifier.identifier(for: A(), key: nil, count: 0)
         let id6 = ElementIdentifier.identifier(for: B(), key: nil, count: 0)
 
-<<<<<<< HEAD
-        var set = Set([id1.objectIdentifier])
-        XCTAssertFalse(set.contains(id2.objectIdentifier))
-        set.insert(id2.objectIdentifier)
-        XCTAssertFalse(set.contains(id3.objectIdentifier))
-        set.insert(id3.objectIdentifier)
-        XCTAssertFalse(set.contains(id4.objectIdentifier))
-        set.insert(id4.objectIdentifier)
-        XCTAssertTrue(set.contains(id5.objectIdentifier))
-        set.insert(id5.objectIdentifier)
-        XCTAssertTrue(set.contains(id6.objectIdentifier))
-
-        XCTAssertEqual(id1.objectIdentifier, id5.objectIdentifier)
-        XCTAssertEqual(id2.objectIdentifier, id6.objectIdentifier)
-        XCTAssertNotEqual(id5.objectIdentifier, id6.objectIdentifier)
-=======
         let uncachedId1 = ElementIdentifier.identifier(for: A(), key: "unique", count: 0)
         let uncachedId2 = ElementIdentifier.identifier(for: A(), key: "unique", count: 0)
 
@@ -169,7 +133,6 @@
         var hasher = Hasher()
         hasher.combine(value)
         return hasher.finalize()
->>>>>>> 98c24a20
     }
 }
 
