import Foundation
import UIKit

/// Environment is a container for values to be passed down an element tree.
///
/// Environment values are not resolved until the tree is being rendered, so they do not need to be
/// explicitly passed to elements at the time they are created.
///
/// Environment key-value pairs are strongly typed: keys are types conforming to the
/// `EnvironmentKey` protocol, and each key's value is the type of that key's
/// `EnvironmentKey.Value` associated value. Keys must provide a default value.
///
/// ## Example
///
/// To set an environment value, so that it will cascade to child elements, use
/// `AdaptedEnvironment`. Here, every element in `childElement` will have access to `someValue`
/// via the key `MyEnvironmentKey`.
///
///     AdaptedEnvironment(
///         key: MyEnvironmentKey.self,
///         value: someValue,
///         wrapping: childElement
///     )
///
/// To read an environment value, use `EnvironmentReader`. If this element were part of the child
/// element in the previous example, `myValue` would be set to `someValue`. If the key had not
/// been set in an ancestor element, the value would be `MyEnvironmentKey.defaultValue`.
///
///     struct MyElement: ProxyElement {
///         var elementRepresentation: Element {
///             return EnvironmentReader { environment -> Element in
///                 let myValue = environment[MyEnvironmentKey.self]
///                 return SomeElement(using: myValue)
///             }
///         }
///     }
public struct Environment: Equatable {

    /// A default "empty" environment, with no values overridden.
    /// Each key will return its default value.
    public static let empty = Environment()

    /// If the `Environment` contains any values.
    var isEmpty: Bool {
        values.isEmpty
    }

    private var values: [StorageKey: ValueBox] = [:]

    /// Gets or sets an environment value by its key.
    public subscript<KeyType: EnvironmentKey>(key: KeyType.Type) -> KeyType.Value {
        get {
            let storageKey = StorageKey(key)

<<<<<<< HEAD
            measurementDidRead?(storageKey)

            for reader in layoutDidRead {
=======
            for reader in readSubscriptions {
>>>>>>> 98c24a20
                reader(storageKey)
            }

            if let value = values[storageKey] {
                return value.base as! KeyType.Value
            }
            return key.defaultValue
        }
        set {
            values[StorageKey(key)] = ValueBox(newValue)
        }
    }

    public static func == (lhs: Environment, rhs: Environment) -> Bool {
        guard lhs.values.count == rhs.values.count else { return false }

        for (key, value) in lhs.values {
            if key.valuesEqual(value.base, rhs.values[key]?.base) == false {
                return false
            }
        }

        return true
    }

    func valuesEqual(to subset: Environment.Subset?) -> Bool {

        guard let subset = subset else { return true }

        for (key, value) in subset.values {
            if key.valuesEqual(value.base, values[key]?.base) == false {
                return false
            }
        }

        return true
    }

    func subset(with keys: Set<StorageKey>) -> Environment.Subset? {

        if keys.isEmpty { return nil }

        var subset = Subset()
        subset.values.reserveCapacity(keys.count)

        for key in keys {
            if let value = values[key] {
                subset.values[key] = value
            }
        }

        return subset
    }

    /// Callback for when an `EnvironmentKey` is read from the `Environment`.
    typealias OnDidRead = (StorageKey) -> Void

    /// When an `EnvironmentKey` is read from the `Environment`,
    /// the provided callback is invoked, allowing the caller to track what is being
    /// accessed in the environment. This is used by the measurement and layout
    /// phases of the render pass in order to determine if cached measurements
    /// and layouts can be reused.
    mutating func subscribeToReads(with callback: @escaping OnDidRead) {
        readSubscriptions.append(callback)
    }

    private var readSubscriptions: [OnDidRead] = []

    /// Returns a new `Environment` by merging the values from `self` and the
    /// provided environment; keeping values from the provided environment when there
    /// are key overlaps between the two environments.
    func merged(prioritizing other: Environment) -> Environment {
        var merged = self
        merged.values.merge(other.values) { $1 }
        return merged
    }
}

extension Environment {

    /// A subset of `Environment.value`s that can be used for matching a set of
    /// key-value pairs with other `Environment`s
    struct Subset {
        var values: [StorageKey: ValueBox] = [:]
    }

    /// Place values in the environment into a reference box, so that their storage is only allocated once
    /// even when placed into an environment subset for change tracking.
    final class ValueBox {
        let base: Any

        init(_ base: Any) {
            self.base = base
        }
    }

    struct StorageKey: Hashable {

        private let identifier: ObjectIdentifier

        private let isEqual: (Any?, Any?) -> Bool

        init<KeyType: EnvironmentKey>(_ key: KeyType.Type) {
            identifier = ObjectIdentifier(key)

            isEqual = KeyType.areValuesEqual
        }

        fileprivate func valuesEqual(_ lhs: Any?, _ rhs: Any?) -> Bool {
            isEqual(lhs, rhs)
        }

        func hash(into hasher: inout Hasher) {
            hasher.combine(identifier)
        }

        static func == (lhs: Self, rhs: Self) -> Bool {
            lhs.identifier == rhs.identifier
        }
    }
}

extension UIView {

    /// The ``Environment`` for the ``Element`` that this view represents in a Blueprint element tree,
    /// or if the view is not explicitly managed by Blueprint, the ``Environment`` of
    /// the nearest superview that is managed by Blueprint.
    ///
    /// If no views in the superview hierarchy are managed by Blueprint, this property returns nil.
    var inheritedBlueprintEnvironment: Environment? {
        if let environment = nativeViewNodeBlueprintEnvironment {
            return environment
        } else if let superview = superview {
            return superview.inheritedBlueprintEnvironment
        } else {
            return nil
        }
    }

    /// The ``Environment`` for the ``Element`` that this view represents in a Blueprint element tree.
    ///
    /// If this view is not managed by Blueprint, this property returns nil.
    var nativeViewNodeBlueprintEnvironment: Environment? {
        get {
            objc_getAssociatedObject(self, &UIView.environmentKey) as? Environment ?? nil
        }
        set {
            objc_setAssociatedObject(self, &UIView.environmentKey, newValue, .OBJC_ASSOCIATION_RETAIN_NONATOMIC)
        }
    }

    private static var environmentKey = NSObject()
}
<|MERGE_RESOLUTION|>--- conflicted
+++ resolved
@@ -52,13 +52,7 @@
         get {
             let storageKey = StorageKey(key)
 
-<<<<<<< HEAD
-            measurementDidRead?(storageKey)
-
-            for reader in layoutDidRead {
-=======
             for reader in readSubscriptions {
->>>>>>> 98c24a20
                 reader(storageKey)
             }
 
