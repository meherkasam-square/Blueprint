--- conflicted
+++ resolved
@@ -450,19 +450,14 @@
         in vectorConstraint: VectorConstraint
     ) -> [Segment] {
 
-<<<<<<< HEAD
-        /// The measured sizes of each item, constrained as if each were the only element in the stack.
-        let basisSizes = items.all.map { $0.content.measure(in: constraint).axis(on: axis) }
-=======
         let minimumTotalSpacing = CGFloat(items.count - 1) * minimumSpacing
->>>>>>> c7d8fce5
 
         func basisSizes() -> [CGFloat] {
             let constraint = vectorConstraint.constraint(axis: axis)
 
             final class Measurement {
 
-                let item: (traits: Traits, content: Measurable)
+                let item: LayoutItems<Traits>.Item
                 var size: CGSize?
 
                 let isFixed: Bool
@@ -471,7 +466,7 @@
                     isFixed == false
                 }
 
-                init(item: (traits: StackLayout.Traits, content: Measurable)) {
+                init(item: LayoutItems<Traits>.Item) {
                     self.item = item
                     size = nil
 
@@ -479,7 +474,7 @@
                 }
             }
 
-            let measurements: [Measurement] = items.map { item in
+            let measurements: [Measurement] = items.all.map { item in
                 Measurement(item: item)
             }
 
