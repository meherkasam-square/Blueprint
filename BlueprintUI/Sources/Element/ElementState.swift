--- conflicted
+++ resolved
@@ -43,12 +43,8 @@
         func makeRoot(with element: Element) -> ElementState {
             let new = ElementState(
                 parent: nil,
-<<<<<<< HEAD
                 delegate: delegate,
-                identifier: .init(elementType: type(of: element), key: nil, count: 1),
-=======
                 identifier: .identifier(for: element, key: nil, count: 1),
->>>>>>> db5c748d
                 element: element,
                 signpostRef: signpostRef,
                 name: name
@@ -70,17 +66,12 @@
             /// Transition from a root element, to no root element.
             let old = root
             root = nil
-<<<<<<< HEAD
 
             delegate.perform {
                 $0.tree(self, didTeardownRootState: old!)
             }
         } else if let root = self.root, let element = element {
-            if type(of: root.element.value) == type(of: element) {
-=======
-        } else if let root = root, let element = element {
             if type(of: root.element.latest) == type(of: element) {
->>>>>>> db5c748d
                 /// The type of the new element is the same, update inline.
                 root.update(with: element, in: environment, identifier: root.identifier)
 
@@ -333,18 +324,11 @@
         /// This will allow cached `LayoutResultNodes` to ensure they
         /// have access to the latest `backingViewDescription`.
 
-<<<<<<< HEAD
-        element.value = newElement
-
-        /// If the update was equivalent. Used for debugging.
-        wasUpdateEquivalent = isEquivalent
+        element.latest = newElement
 
         delegate.perform {
             $0.treeDidUpdateState(self)
         }
-=======
-        element.latest = newElement
->>>>>>> db5c748d
     }
 
     /// Represents a cached measurement, which contains
@@ -435,14 +419,11 @@
         }
 
         /// Perform the layout and track the environment dependencies.
-<<<<<<< HEAD
-        let (nodes, dependencies) = trackEnvironmentReads(for: .layout, with: environment, in: layout)
-=======
-        let (layout, dependencies) = trackDependenciesIfNeeded(
+        ///
+        let (nodes, dependencies) = trackDependenciesIfNeeded(
             in: environment,
             during: layout
         )
->>>>>>> db5c748d
 
         /// Save the layout for next time.
 
@@ -536,12 +517,7 @@
     func prepareForLayout() {
         recursiveForEach {
             $0.wasVisited = false
-<<<<<<< HEAD
-            $0.wasUpdateEquivalent = false
-
             $0.orderedChildren.removeAll(keepingCapacity: true)
-=======
->>>>>>> db5c748d
         }
     }
 
