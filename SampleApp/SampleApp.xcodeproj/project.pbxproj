// !$*UTF8*$!
{
	archiveVersion = 1;
	classes = {
	};
	objectVersion = 50;
	objects = {

/* Begin PBXBuildFile section */
<<<<<<< HEAD
		0A29D0E423D10DB1000CA38B /* DemoListScreen.swift in Sources */ = {isa = PBXBuildFile; fileRef = 0A29D0E323D10DB1000CA38B /* DemoListScreen.swift */; };
		0A5474F323FDAE53002D76C8 /* ExampleCustomAnimation.swift in Sources */ = {isa = PBXBuildFile; fileRef = 0A5474F223FDAE53002D76C8 /* ExampleCustomAnimation.swift */; };
		0A7347BC243BEDF000F15378 /* TransitionAnimation+Predefined.swift in Sources */ = {isa = PBXBuildFile; fileRef = 0A7347BB243BEDF000F15378 /* TransitionAnimation+Predefined.swift */; };
		0A8C877423D103D1008D3B56 /* ExampleLoyaltyScreen.swift in Sources */ = {isa = PBXBuildFile; fileRef = 0A8C877323D103D1008D3B56 /* ExampleLoyaltyScreen.swift */; };
		10116800F27449FD7FCD3159 /* libPods-Tutorial 1 (Completed).a in Frameworks */ = {isa = PBXBuildFile; fileRef = D4C8A7078BEDABCF2A0A0F30 /* libPods-Tutorial 1 (Completed).a */; };
		2CF385D9ED498CFCC12885B6 /* libPods-SampleApp.a in Frameworks */ = {isa = PBXBuildFile; fileRef = 0C63C7D088698BBB792A9273 /* libPods-SampleApp.a */; };
		3683C84E5631042ABEA183B1 /* libPods-Tutorial 2.a in Frameworks */ = {isa = PBXBuildFile; fileRef = B793E68315BCD7C6186EFFA5 /* libPods-Tutorial 2.a */; };
		97545519223C12E9003E353F /* PostsViewController.swift in Sources */ = {isa = PBXBuildFile; fileRef = 97545510223C12E9003E353F /* PostsViewController.swift */; };
=======
		0AEA09B32428360500F9ED0C /* ScrollViewKeyboardViewController.swift in Sources */ = {isa = PBXBuildFile; fileRef = 0AEA09B22428360500F9ED0C /* ScrollViewKeyboardViewController.swift */; };
		4BA6A23CEA6E020DE2B93BAC /* libPods-SampleApp.a in Frameworks */ = {isa = PBXBuildFile; fileRef = 6EBB02D3CED9FE1C62118A89 /* libPods-SampleApp.a */; };
		6CD727ED2241C847FE76071E /* libPods-Tutorial 2 (Completed).a in Frameworks */ = {isa = PBXBuildFile; fileRef = 38F296775FF2518345AB3362 /* libPods-Tutorial 2 (Completed).a */; };
		7BFF1CD68EA598E1D1C72310 /* libPods-Tutorial 1 (Completed).a in Frameworks */ = {isa = PBXBuildFile; fileRef = BCB39D955649A4F41257087E /* libPods-Tutorial 1 (Completed).a */; };
		827C9B72171DA5EAC8DDF0A6 /* libPods-Tutorial 1.a in Frameworks */ = {isa = PBXBuildFile; fileRef = BDF1B9D873CF002855E84943 /* libPods-Tutorial 1.a */; };
		97545519223C12E9003E353F /* ViewController.swift in Sources */ = {isa = PBXBuildFile; fileRef = 97545510223C12E9003E353F /* ViewController.swift */; };
>>>>>>> 16599002
		9754551A223C12E9003E353F /* AppDelegate.swift in Sources */ = {isa = PBXBuildFile; fileRef = 97545511223C12E9003E353F /* AppDelegate.swift */; };
		9754551B223C12E9003E353F /* Assets.xcassets in Resources */ = {isa = PBXBuildFile; fileRef = 97545513223C12E9003E353F /* Assets.xcassets */; };
		9754551C223C12E9003E353F /* LaunchScreen.storyboard in Resources */ = {isa = PBXBuildFile; fileRef = 97545514223C12E9003E353F /* LaunchScreen.storyboard */; };
		9796EC42224D1D2000E729F3 /* Assets.xcassets in Resources */ = {isa = PBXBuildFile; fileRef = 97545513223C12E9003E353F /* Assets.xcassets */; };
		9796EC43224D1D2000E729F3 /* LaunchScreen.storyboard in Resources */ = {isa = PBXBuildFile; fileRef = 97545514223C12E9003E353F /* LaunchScreen.storyboard */; };
		9796EC4A224D1D5B00E729F3 /* ViewController.swift in Sources */ = {isa = PBXBuildFile; fileRef = 9796EC49224D1D5A00E729F3 /* ViewController.swift */; };
		9796EC4B224D1D6000E729F3 /* AppDelegate.swift in Sources */ = {isa = PBXBuildFile; fileRef = 9796EC39224D1CFE00E729F3 /* AppDelegate.swift */; };
		9796EC5A224DB3BF00E729F3 /* Assets.xcassets in Resources */ = {isa = PBXBuildFile; fileRef = 97545513223C12E9003E353F /* Assets.xcassets */; };
		9796EC5B224DB3BF00E729F3 /* LaunchScreen.storyboard in Resources */ = {isa = PBXBuildFile; fileRef = 97545514223C12E9003E353F /* LaunchScreen.storyboard */; };
		9796EC69224DB3C500E729F3 /* Assets.xcassets in Resources */ = {isa = PBXBuildFile; fileRef = 97545513223C12E9003E353F /* Assets.xcassets */; };
		9796EC6A224DB3C500E729F3 /* LaunchScreen.storyboard in Resources */ = {isa = PBXBuildFile; fileRef = 97545514223C12E9003E353F /* LaunchScreen.storyboard */; };
		9796EC70224DB3DF00E729F3 /* ViewController.swift in Sources */ = {isa = PBXBuildFile; fileRef = 9796EC50224DB3B500E729F3 /* ViewController.swift */; };
		9796EC71224DB3DF00E729F3 /* AppDelegate.swift in Sources */ = {isa = PBXBuildFile; fileRef = 9796EC51224DB3B500E729F3 /* AppDelegate.swift */; };
		9796EC72224DB3E300E729F3 /* ViewController.swift in Sources */ = {isa = PBXBuildFile; fileRef = 9796EC4D224DB3B500E729F3 /* ViewController.swift */; };
		9796EC73224DB3E300E729F3 /* AppDelegate.swift in Sources */ = {isa = PBXBuildFile; fileRef = 9796EC4E224DB3B500E729F3 /* AppDelegate.swift */; };
		9796EC75224DB41500E729F3 /* ReceiptElement.swift in Sources */ = {isa = PBXBuildFile; fileRef = 9796EC74224DB41500E729F3 /* ReceiptElement.swift */; };
		9796EC7A224DB90B00E729F3 /* LineItemElement.swift in Sources */ = {isa = PBXBuildFile; fileRef = 9796EC79224DB90B00E729F3 /* LineItemElement.swift */; };
		9796EC7C224DBE0000E729F3 /* RuleElement.swift in Sources */ = {isa = PBXBuildFile; fileRef = 9796EC7B224DBE0000E729F3 /* RuleElement.swift */; };
		9796EC80224DD67900E729F3 /* Purchase.swift in Sources */ = {isa = PBXBuildFile; fileRef = 9796EC7F224DD67900E729F3 /* Purchase.swift */; };
		979F49ED224D1BD300A3C5D4 /* Assets.xcassets in Resources */ = {isa = PBXBuildFile; fileRef = 97545513223C12E9003E353F /* Assets.xcassets */; };
		979F49EE224D1BD300A3C5D4 /* LaunchScreen.storyboard in Resources */ = {isa = PBXBuildFile; fileRef = 97545514223C12E9003E353F /* LaunchScreen.storyboard */; };
		979F49F4224D1BF200A3C5D4 /* AppDelegate.swift in Sources */ = {isa = PBXBuildFile; fileRef = 979F49E4224D1B6C00A3C5D4 /* AppDelegate.swift */; };
<<<<<<< HEAD
		C44524054ECE771D15D835FC /* libPods-Tutorial 2 (Completed).a in Frameworks */ = {isa = PBXBuildFile; fileRef = 46E2785948443EAAD76F1C5C /* libPods-Tutorial 2 (Completed).a */; };
		CEBAC7D926642DF0B8D8571E /* libPods-Tutorial 1.a in Frameworks */ = {isa = PBXBuildFile; fileRef = 5C32120C13CC090339FEBCB2 /* libPods-Tutorial 1.a */; };
/* End PBXBuildFile section */

/* Begin PBXFileReference section */
		0A29D0E323D10DB1000CA38B /* DemoListScreen.swift */ = {isa = PBXFileReference; lastKnownFileType = sourcecode.swift; path = DemoListScreen.swift; sourceTree = "<group>"; };
		0A5474F223FDAE53002D76C8 /* ExampleCustomAnimation.swift */ = {isa = PBXFileReference; lastKnownFileType = sourcecode.swift; path = ExampleCustomAnimation.swift; sourceTree = "<group>"; };
		0A7347BB243BEDF000F15378 /* TransitionAnimation+Predefined.swift */ = {isa = PBXFileReference; lastKnownFileType = sourcecode.swift; path = "TransitionAnimation+Predefined.swift"; sourceTree = "<group>"; };
		0A8C877323D103D1008D3B56 /* ExampleLoyaltyScreen.swift */ = {isa = PBXFileReference; lastKnownFileType = sourcecode.swift; path = ExampleLoyaltyScreen.swift; sourceTree = "<group>"; };
		0C63C7D088698BBB792A9273 /* libPods-SampleApp.a */ = {isa = PBXFileReference; explicitFileType = archive.ar; includeInIndex = 0; path = "libPods-SampleApp.a"; sourceTree = BUILT_PRODUCTS_DIR; };
=======
		A9B5241771B561530B060284 /* libPods-Tutorial 2.a in Frameworks */ = {isa = PBXBuildFile; fileRef = A01464A24580A2CFB10C4C23 /* libPods-Tutorial 2.a */; };
/* End PBXBuildFile section */

/* Begin PBXFileReference section */
		0AEA09B22428360500F9ED0C /* ScrollViewKeyboardViewController.swift */ = {isa = PBXFileReference; lastKnownFileType = sourcecode.swift; path = ScrollViewKeyboardViewController.swift; sourceTree = "<group>"; };
>>>>>>> 16599002
		0DA29F056002872418F7D2C9 /* Pods-SampleApp.debug.xcconfig */ = {isa = PBXFileReference; includeInIndex = 1; lastKnownFileType = text.xcconfig; name = "Pods-SampleApp.debug.xcconfig"; path = "Target Support Files/Pods-SampleApp/Pods-SampleApp.debug.xcconfig"; sourceTree = "<group>"; };
		1A147478D522E763BFC19F37 /* Pods-Tutorial 2 (Completed).debug.xcconfig */ = {isa = PBXFileReference; includeInIndex = 1; lastKnownFileType = text.xcconfig; name = "Pods-Tutorial 2 (Completed).debug.xcconfig"; path = "Target Support Files/Pods-Tutorial 2 (Completed)/Pods-Tutorial 2 (Completed).debug.xcconfig"; sourceTree = "<group>"; };
		2C24AF26BD9F959834BD0A25 /* Pods-Tutorial1.debug.xcconfig */ = {isa = PBXFileReference; includeInIndex = 1; lastKnownFileType = text.xcconfig; name = "Pods-Tutorial1.debug.xcconfig"; path = "../../Pods/Target Support Files/Pods-Tutorial1/Pods-Tutorial1.debug.xcconfig"; sourceTree = "<group>"; };
		2F2123B124F06446978E629D /* Pods-SampleApp.release.xcconfig */ = {isa = PBXFileReference; includeInIndex = 1; lastKnownFileType = text.xcconfig; name = "Pods-SampleApp.release.xcconfig"; path = "Target Support Files/Pods-SampleApp/Pods-SampleApp.release.xcconfig"; sourceTree = "<group>"; };
<<<<<<< HEAD
		46E2785948443EAAD76F1C5C /* libPods-Tutorial 2 (Completed).a */ = {isa = PBXFileReference; explicitFileType = archive.ar; includeInIndex = 0; path = "libPods-Tutorial 2 (Completed).a"; sourceTree = BUILT_PRODUCTS_DIR; };
		5C32120C13CC090339FEBCB2 /* libPods-Tutorial 1.a */ = {isa = PBXFileReference; explicitFileType = archive.ar; includeInIndex = 0; path = "libPods-Tutorial 1.a"; sourceTree = BUILT_PRODUCTS_DIR; };
=======
		38F296775FF2518345AB3362 /* libPods-Tutorial 2 (Completed).a */ = {isa = PBXFileReference; explicitFileType = archive.ar; includeInIndex = 0; path = "libPods-Tutorial 2 (Completed).a"; sourceTree = BUILT_PRODUCTS_DIR; };
>>>>>>> 16599002
		6D524EC9EF929FCE2F54EC85 /* Pods-Tutorial1.release.xcconfig */ = {isa = PBXFileReference; includeInIndex = 1; lastKnownFileType = text.xcconfig; name = "Pods-Tutorial1.release.xcconfig"; path = "../../Pods/Target Support Files/Pods-Tutorial1/Pods-Tutorial1.release.xcconfig"; sourceTree = "<group>"; };
		6EBB02D3CED9FE1C62118A89 /* libPods-SampleApp.a */ = {isa = PBXFileReference; explicitFileType = archive.ar; includeInIndex = 0; path = "libPods-SampleApp.a"; sourceTree = BUILT_PRODUCTS_DIR; };
		70E2DBB7A375C527D66B2643 /* Pods-Tutorial 1.debug.xcconfig */ = {isa = PBXFileReference; includeInIndex = 1; lastKnownFileType = text.xcconfig; name = "Pods-Tutorial 1.debug.xcconfig"; path = "Target Support Files/Pods-Tutorial 1/Pods-Tutorial 1.debug.xcconfig"; sourceTree = "<group>"; };
		7A5624391C38E617246C4356 /* Pods-Tutorial 2.debug.xcconfig */ = {isa = PBXFileReference; includeInIndex = 1; lastKnownFileType = text.xcconfig; name = "Pods-Tutorial 2.debug.xcconfig"; path = "Target Support Files/Pods-Tutorial 2/Pods-Tutorial 2.debug.xcconfig"; sourceTree = "<group>"; };
		7EA5EE31421ECA2CA9457450 /* Pods-Tutorial 2.release.xcconfig */ = {isa = PBXFileReference; includeInIndex = 1; lastKnownFileType = text.xcconfig; name = "Pods-Tutorial 2.release.xcconfig"; path = "Target Support Files/Pods-Tutorial 2/Pods-Tutorial 2.release.xcconfig"; sourceTree = "<group>"; };
		8501C9E99E00354D89175E65 /* Pods-Tutorial 1.release.xcconfig */ = {isa = PBXFileReference; includeInIndex = 1; lastKnownFileType = text.xcconfig; name = "Pods-Tutorial 1.release.xcconfig"; path = "Target Support Files/Pods-Tutorial 1/Pods-Tutorial 1.release.xcconfig"; sourceTree = "<group>"; };
		975454FA223C1289003E353F /* SampleApp.app */ = {isa = PBXFileReference; explicitFileType = wrapper.application; includeInIndex = 0; path = SampleApp.app; sourceTree = BUILT_PRODUCTS_DIR; };
		97545510223C12E9003E353F /* PostsViewController.swift */ = {isa = PBXFileReference; fileEncoding = 4; lastKnownFileType = sourcecode.swift; path = PostsViewController.swift; sourceTree = "<group>"; };
		97545511223C12E9003E353F /* AppDelegate.swift */ = {isa = PBXFileReference; fileEncoding = 4; lastKnownFileType = sourcecode.swift; path = AppDelegate.swift; sourceTree = "<group>"; };
		97545513223C12E9003E353F /* Assets.xcassets */ = {isa = PBXFileReference; lastKnownFileType = folder.assetcatalog; path = Assets.xcassets; sourceTree = "<group>"; };
		97545515223C12E9003E353F /* Base */ = {isa = PBXFileReference; lastKnownFileType = file.storyboard; name = Base; path = Base.lproj/LaunchScreen.storyboard; sourceTree = "<group>"; };
		97545518223C12E9003E353F /* Info.plist */ = {isa = PBXFileReference; fileEncoding = 4; lastKnownFileType = text.plist.xml; path = Info.plist; sourceTree = "<group>"; };
		9796EC39224D1CFE00E729F3 /* AppDelegate.swift */ = {isa = PBXFileReference; fileEncoding = 4; lastKnownFileType = sourcecode.swift; path = AppDelegate.swift; sourceTree = "<group>"; };
		9796EC47224D1D2000E729F3 /* Tutorial 1 (Completed).app */ = {isa = PBXFileReference; explicitFileType = wrapper.application; includeInIndex = 0; path = "Tutorial 1 (Completed).app"; sourceTree = BUILT_PRODUCTS_DIR; };
		9796EC49224D1D5A00E729F3 /* ViewController.swift */ = {isa = PBXFileReference; lastKnownFileType = sourcecode.swift; path = ViewController.swift; sourceTree = "<group>"; };
		9796EC4D224DB3B500E729F3 /* ViewController.swift */ = {isa = PBXFileReference; lastKnownFileType = sourcecode.swift; path = ViewController.swift; sourceTree = "<group>"; };
		9796EC4E224DB3B500E729F3 /* AppDelegate.swift */ = {isa = PBXFileReference; lastKnownFileType = sourcecode.swift; path = AppDelegate.swift; sourceTree = "<group>"; };
		9796EC50224DB3B500E729F3 /* ViewController.swift */ = {isa = PBXFileReference; lastKnownFileType = sourcecode.swift; path = ViewController.swift; sourceTree = "<group>"; };
		9796EC51224DB3B500E729F3 /* AppDelegate.swift */ = {isa = PBXFileReference; lastKnownFileType = sourcecode.swift; path = AppDelegate.swift; sourceTree = "<group>"; };
		9796EC5F224DB3BF00E729F3 /* Tutorial 2.app */ = {isa = PBXFileReference; explicitFileType = wrapper.application; includeInIndex = 0; path = "Tutorial 2.app"; sourceTree = BUILT_PRODUCTS_DIR; };
		9796EC6E224DB3C500E729F3 /* Tutorial 2 (Completed).app */ = {isa = PBXFileReference; explicitFileType = wrapper.application; includeInIndex = 0; path = "Tutorial 2 (Completed).app"; sourceTree = BUILT_PRODUCTS_DIR; };
		9796EC74224DB41500E729F3 /* ReceiptElement.swift */ = {isa = PBXFileReference; lastKnownFileType = sourcecode.swift; path = ReceiptElement.swift; sourceTree = "<group>"; };
		9796EC79224DB90B00E729F3 /* LineItemElement.swift */ = {isa = PBXFileReference; lastKnownFileType = sourcecode.swift; path = LineItemElement.swift; sourceTree = "<group>"; };
		9796EC7B224DBE0000E729F3 /* RuleElement.swift */ = {isa = PBXFileReference; lastKnownFileType = sourcecode.swift; path = RuleElement.swift; sourceTree = "<group>"; };
		9796EC7F224DD67900E729F3 /* Purchase.swift */ = {isa = PBXFileReference; lastKnownFileType = sourcecode.swift; path = Purchase.swift; sourceTree = "<group>"; };
		979F49E4224D1B6C00A3C5D4 /* AppDelegate.swift */ = {isa = PBXFileReference; lastKnownFileType = sourcecode.swift; path = AppDelegate.swift; sourceTree = "<group>"; };
		979F49F2224D1BD300A3C5D4 /* Tutorial 1.app */ = {isa = PBXFileReference; explicitFileType = wrapper.application; includeInIndex = 0; path = "Tutorial 1.app"; sourceTree = BUILT_PRODUCTS_DIR; };
		9D59D92E955A10C9F7EF0730 /* Pods-Tutorial 2 (Completed).release.xcconfig */ = {isa = PBXFileReference; includeInIndex = 1; lastKnownFileType = text.xcconfig; name = "Pods-Tutorial 2 (Completed).release.xcconfig"; path = "Target Support Files/Pods-Tutorial 2 (Completed)/Pods-Tutorial 2 (Completed).release.xcconfig"; sourceTree = "<group>"; };
<<<<<<< HEAD
		B793E68315BCD7C6186EFFA5 /* libPods-Tutorial 2.a */ = {isa = PBXFileReference; explicitFileType = archive.ar; includeInIndex = 0; path = "libPods-Tutorial 2.a"; sourceTree = BUILT_PRODUCTS_DIR; };
=======
		A01464A24580A2CFB10C4C23 /* libPods-Tutorial 2.a */ = {isa = PBXFileReference; explicitFileType = archive.ar; includeInIndex = 0; path = "libPods-Tutorial 2.a"; sourceTree = BUILT_PRODUCTS_DIR; };
		BCB39D955649A4F41257087E /* libPods-Tutorial 1 (Completed).a */ = {isa = PBXFileReference; explicitFileType = archive.ar; includeInIndex = 0; path = "libPods-Tutorial 1 (Completed).a"; sourceTree = BUILT_PRODUCTS_DIR; };
		BDF1B9D873CF002855E84943 /* libPods-Tutorial 1.a */ = {isa = PBXFileReference; explicitFileType = archive.ar; includeInIndex = 0; path = "libPods-Tutorial 1.a"; sourceTree = BUILT_PRODUCTS_DIR; };
>>>>>>> 16599002
		CC5FC85BE57034BE39916388 /* Pods-Tutorial 1 (Completed).debug.xcconfig */ = {isa = PBXFileReference; includeInIndex = 1; lastKnownFileType = text.xcconfig; name = "Pods-Tutorial 1 (Completed).debug.xcconfig"; path = "Target Support Files/Pods-Tutorial 1 (Completed)/Pods-Tutorial 1 (Completed).debug.xcconfig"; sourceTree = "<group>"; };
		D4C8A7078BEDABCF2A0A0F30 /* libPods-Tutorial 1 (Completed).a */ = {isa = PBXFileReference; explicitFileType = archive.ar; includeInIndex = 0; path = "libPods-Tutorial 1 (Completed).a"; sourceTree = BUILT_PRODUCTS_DIR; };
		F211AAFE0FF4DC614FC65630 /* Pods-Tutorial 1 (Completed).release.xcconfig */ = {isa = PBXFileReference; includeInIndex = 1; lastKnownFileType = text.xcconfig; name = "Pods-Tutorial 1 (Completed).release.xcconfig"; path = "Target Support Files/Pods-Tutorial 1 (Completed)/Pods-Tutorial 1 (Completed).release.xcconfig"; sourceTree = "<group>"; };
/* End PBXFileReference section */

/* Begin PBXFrameworksBuildPhase section */
		975454F7223C1289003E353F /* Frameworks */ = {
			isa = PBXFrameworksBuildPhase;
			buildActionMask = 2147483647;
			files = (
<<<<<<< HEAD
				2CF385D9ED498CFCC12885B6 /* libPods-SampleApp.a in Frameworks */,
=======
				4BA6A23CEA6E020DE2B93BAC /* libPods-SampleApp.a in Frameworks */,
>>>>>>> 16599002
			);
			runOnlyForDeploymentPostprocessing = 0;
		};
		9796EC3F224D1D2000E729F3 /* Frameworks */ = {
			isa = PBXFrameworksBuildPhase;
			buildActionMask = 2147483647;
			files = (
<<<<<<< HEAD
				10116800F27449FD7FCD3159 /* libPods-Tutorial 1 (Completed).a in Frameworks */,
=======
				7BFF1CD68EA598E1D1C72310 /* libPods-Tutorial 1 (Completed).a in Frameworks */,
>>>>>>> 16599002
			);
			runOnlyForDeploymentPostprocessing = 0;
		};
		9796EC57224DB3BF00E729F3 /* Frameworks */ = {
			isa = PBXFrameworksBuildPhase;
			buildActionMask = 2147483647;
			files = (
<<<<<<< HEAD
				3683C84E5631042ABEA183B1 /* libPods-Tutorial 2.a in Frameworks */,
=======
				A9B5241771B561530B060284 /* libPods-Tutorial 2.a in Frameworks */,
>>>>>>> 16599002
			);
			runOnlyForDeploymentPostprocessing = 0;
		};
		9796EC66224DB3C500E729F3 /* Frameworks */ = {
			isa = PBXFrameworksBuildPhase;
			buildActionMask = 2147483647;
			files = (
<<<<<<< HEAD
				C44524054ECE771D15D835FC /* libPods-Tutorial 2 (Completed).a in Frameworks */,
=======
				6CD727ED2241C847FE76071E /* libPods-Tutorial 2 (Completed).a in Frameworks */,
>>>>>>> 16599002
			);
			runOnlyForDeploymentPostprocessing = 0;
		};
		979F49EA224D1BD300A3C5D4 /* Frameworks */ = {
			isa = PBXFrameworksBuildPhase;
			buildActionMask = 2147483647;
			files = (
<<<<<<< HEAD
				CEBAC7D926642DF0B8D8571E /* libPods-Tutorial 1.a in Frameworks */,
=======
				827C9B72171DA5EAC8DDF0A6 /* libPods-Tutorial 1.a in Frameworks */,
>>>>>>> 16599002
			);
			runOnlyForDeploymentPostprocessing = 0;
		};
/* End PBXFrameworksBuildPhase section */

/* Begin PBXGroup section */
		69943C07C9B6B3DCFC875540 /* Frameworks */ = {
			isa = PBXGroup;
			children = (
<<<<<<< HEAD
				0C63C7D088698BBB792A9273 /* libPods-SampleApp.a */,
				5C32120C13CC090339FEBCB2 /* libPods-Tutorial 1.a */,
				D4C8A7078BEDABCF2A0A0F30 /* libPods-Tutorial 1 (Completed).a */,
				B793E68315BCD7C6186EFFA5 /* libPods-Tutorial 2.a */,
				46E2785948443EAAD76F1C5C /* libPods-Tutorial 2 (Completed).a */,
=======
				6EBB02D3CED9FE1C62118A89 /* libPods-SampleApp.a */,
				BDF1B9D873CF002855E84943 /* libPods-Tutorial 1.a */,
				BCB39D955649A4F41257087E /* libPods-Tutorial 1 (Completed).a */,
				A01464A24580A2CFB10C4C23 /* libPods-Tutorial 2.a */,
				38F296775FF2518345AB3362 /* libPods-Tutorial 2 (Completed).a */,
>>>>>>> 16599002
			);
			name = Frameworks;
			sourceTree = "<group>";
		};
		975454F1223C1289003E353F = {
			isa = PBXGroup;
			children = (
				97545512223C12E9003E353F /* Resources */,
				9754550F223C12E9003E353F /* Sources */,
				979F49E1224D1B4500A3C5D4 /* Tutorials */,
				975454FB223C1289003E353F /* Products */,
				BC66766C3ED64DAEF49CBABD /* Pods */,
				69943C07C9B6B3DCFC875540 /* Frameworks */,
			);
			sourceTree = "<group>";
		};
		975454FB223C1289003E353F /* Products */ = {
			isa = PBXGroup;
			children = (
				975454FA223C1289003E353F /* SampleApp.app */,
				979F49F2224D1BD300A3C5D4 /* Tutorial 1.app */,
				9796EC47224D1D2000E729F3 /* Tutorial 1 (Completed).app */,
				9796EC5F224DB3BF00E729F3 /* Tutorial 2.app */,
				9796EC6E224DB3C500E729F3 /* Tutorial 2 (Completed).app */,
			);
			name = Products;
			sourceTree = "<group>";
		};
		9754550F223C12E9003E353F /* Sources */ = {
			isa = PBXGroup;
			children = (
<<<<<<< HEAD
				97545510223C12E9003E353F /* PostsViewController.swift */,
				0A8C877323D103D1008D3B56 /* ExampleLoyaltyScreen.swift */,
				0A29D0E323D10DB1000CA38B /* DemoListScreen.swift */,
=======
				97545510223C12E9003E353F /* ViewController.swift */,
				0AEA09B22428360500F9ED0C /* ScrollViewKeyboardViewController.swift */,
>>>>>>> 16599002
				97545511223C12E9003E353F /* AppDelegate.swift */,
				0A5474F223FDAE53002D76C8 /* ExampleCustomAnimation.swift */,
				0A7347BB243BEDF000F15378 /* TransitionAnimation+Predefined.swift */,
			);
			path = Sources;
			sourceTree = "<group>";
		};
		97545512223C12E9003E353F /* Resources */ = {
			isa = PBXGroup;
			children = (
				97545513223C12E9003E353F /* Assets.xcassets */,
				97545514223C12E9003E353F /* LaunchScreen.storyboard */,
				97545518223C12E9003E353F /* Info.plist */,
			);
			path = Resources;
			sourceTree = "<group>";
		};
		9796EC38224D1CFD00E729F3 /* Tutorial 1 (Completed) */ = {
			isa = PBXGroup;
			children = (
				9796EC39224D1CFE00E729F3 /* AppDelegate.swift */,
				9796EC49224D1D5A00E729F3 /* ViewController.swift */,
			);
			path = "Tutorial 1 (Completed)";
			sourceTree = "<group>";
		};
		9796EC4C224DB3B500E729F3 /* Tutorial 2 (Completed) */ = {
			isa = PBXGroup;
			children = (
				9796EC7F224DD67900E729F3 /* Purchase.swift */,
				9796EC4D224DB3B500E729F3 /* ViewController.swift */,
				9796EC4E224DB3B500E729F3 /* AppDelegate.swift */,
				9796EC74224DB41500E729F3 /* ReceiptElement.swift */,
				9796EC79224DB90B00E729F3 /* LineItemElement.swift */,
				9796EC7B224DBE0000E729F3 /* RuleElement.swift */,
			);
			path = "Tutorial 2 (Completed)";
			sourceTree = "<group>";
		};
		9796EC4F224DB3B500E729F3 /* Tutorial 2 */ = {
			isa = PBXGroup;
			children = (
				9796EC50224DB3B500E729F3 /* ViewController.swift */,
				9796EC51224DB3B500E729F3 /* AppDelegate.swift */,
			);
			path = "Tutorial 2";
			sourceTree = "<group>";
		};
		979F49E1224D1B4500A3C5D4 /* Tutorials */ = {
			isa = PBXGroup;
			children = (
				979F49E2224D1B4F00A3C5D4 /* Tutorial1 */,
				9796EC38224D1CFD00E729F3 /* Tutorial 1 (Completed) */,
				9796EC4F224DB3B500E729F3 /* Tutorial 2 */,
				9796EC4C224DB3B500E729F3 /* Tutorial 2 (Completed) */,
			);
			path = Tutorials;
			sourceTree = "<group>";
		};
		979F49E2224D1B4F00A3C5D4 /* Tutorial1 */ = {
			isa = PBXGroup;
			children = (
				979F49E4224D1B6C00A3C5D4 /* AppDelegate.swift */,
			);
			name = Tutorial1;
			path = "Tutorial 1";
			sourceTree = "<group>";
		};
		BC66766C3ED64DAEF49CBABD /* Pods */ = {
			isa = PBXGroup;
			children = (
				0DA29F056002872418F7D2C9 /* Pods-SampleApp.debug.xcconfig */,
				2F2123B124F06446978E629D /* Pods-SampleApp.release.xcconfig */,
				2C24AF26BD9F959834BD0A25 /* Pods-Tutorial1.debug.xcconfig */,
				6D524EC9EF929FCE2F54EC85 /* Pods-Tutorial1.release.xcconfig */,
				70E2DBB7A375C527D66B2643 /* Pods-Tutorial 1.debug.xcconfig */,
				8501C9E99E00354D89175E65 /* Pods-Tutorial 1.release.xcconfig */,
				CC5FC85BE57034BE39916388 /* Pods-Tutorial 1 (Completed).debug.xcconfig */,
				F211AAFE0FF4DC614FC65630 /* Pods-Tutorial 1 (Completed).release.xcconfig */,
				7A5624391C38E617246C4356 /* Pods-Tutorial 2.debug.xcconfig */,
				7EA5EE31421ECA2CA9457450 /* Pods-Tutorial 2.release.xcconfig */,
				1A147478D522E763BFC19F37 /* Pods-Tutorial 2 (Completed).debug.xcconfig */,
				9D59D92E955A10C9F7EF0730 /* Pods-Tutorial 2 (Completed).release.xcconfig */,
			);
			path = Pods;
			sourceTree = "<group>";
		};
/* End PBXGroup section */

/* Begin PBXNativeTarget section */
		975454F9223C1289003E353F /* SampleApp */ = {
			isa = PBXNativeTarget;
			buildConfigurationList = 9754550C223C128B003E353F /* Build configuration list for PBXNativeTarget "SampleApp" */;
			buildPhases = (
				6DD21A891D7570215C38D645 /* [CP] Check Pods Manifest.lock */,
				975454F6223C1289003E353F /* Sources */,
				975454F7223C1289003E353F /* Frameworks */,
				975454F8223C1289003E353F /* Resources */,
			);
			buildRules = (
			);
			dependencies = (
			);
			name = SampleApp;
			productName = SampleApp;
			productReference = 975454FA223C1289003E353F /* SampleApp.app */;
			productType = "com.apple.product-type.application";
		};
		9796EC3B224D1D2000E729F3 /* Tutorial 1 (Completed) */ = {
			isa = PBXNativeTarget;
			buildConfigurationList = 9796EC44224D1D2000E729F3 /* Build configuration list for PBXNativeTarget "Tutorial 1 (Completed)" */;
			buildPhases = (
				9796EC3C224D1D2000E729F3 /* [CP] Check Pods Manifest.lock */,
				9796EC3D224D1D2000E729F3 /* Sources */,
				9796EC3F224D1D2000E729F3 /* Frameworks */,
				9796EC41224D1D2000E729F3 /* Resources */,
			);
			buildRules = (
			);
			dependencies = (
			);
			name = "Tutorial 1 (Completed)";
			productName = SampleApp;
			productReference = 9796EC47224D1D2000E729F3 /* Tutorial 1 (Completed).app */;
			productType = "com.apple.product-type.application";
		};
		9796EC52224DB3BF00E729F3 /* Tutorial 2 */ = {
			isa = PBXNativeTarget;
			buildConfigurationList = 9796EC5C224DB3BF00E729F3 /* Build configuration list for PBXNativeTarget "Tutorial 2" */;
			buildPhases = (
				9796EC53224DB3BF00E729F3 /* [CP] Check Pods Manifest.lock */,
				9796EC54224DB3BF00E729F3 /* Sources */,
				9796EC57224DB3BF00E729F3 /* Frameworks */,
				9796EC59224DB3BF00E729F3 /* Resources */,
			);
			buildRules = (
			);
			dependencies = (
			);
			name = "Tutorial 2";
			productName = SampleApp;
			productReference = 9796EC5F224DB3BF00E729F3 /* Tutorial 2.app */;
			productType = "com.apple.product-type.application";
		};
		9796EC61224DB3C500E729F3 /* Tutorial 2 (Completed) */ = {
			isa = PBXNativeTarget;
			buildConfigurationList = 9796EC6B224DB3C500E729F3 /* Build configuration list for PBXNativeTarget "Tutorial 2 (Completed)" */;
			buildPhases = (
				9796EC62224DB3C500E729F3 /* [CP] Check Pods Manifest.lock */,
				9796EC63224DB3C500E729F3 /* Sources */,
				9796EC66224DB3C500E729F3 /* Frameworks */,
				9796EC68224DB3C500E729F3 /* Resources */,
			);
			buildRules = (
			);
			dependencies = (
			);
			name = "Tutorial 2 (Completed)";
			productName = SampleApp;
			productReference = 9796EC6E224DB3C500E729F3 /* Tutorial 2 (Completed).app */;
			productType = "com.apple.product-type.application";
		};
		979F49E5224D1BD300A3C5D4 /* Tutorial 1 */ = {
			isa = PBXNativeTarget;
			buildConfigurationList = 979F49EF224D1BD300A3C5D4 /* Build configuration list for PBXNativeTarget "Tutorial 1" */;
			buildPhases = (
				5C44B0027B3C66DF83F44D0A /* [CP] Check Pods Manifest.lock */,
				979F49E7224D1BD300A3C5D4 /* Sources */,
				979F49EA224D1BD300A3C5D4 /* Frameworks */,
				979F49EC224D1BD300A3C5D4 /* Resources */,
			);
			buildRules = (
			);
			dependencies = (
			);
			name = "Tutorial 1";
			productName = SampleApp;
			productReference = 979F49F2224D1BD300A3C5D4 /* Tutorial 1.app */;
			productType = "com.apple.product-type.application";
		};
/* End PBXNativeTarget section */

/* Begin PBXProject section */
		975454F2223C1289003E353F /* Project object */ = {
			isa = PBXProject;
			attributes = {
				LastSwiftUpdateCheck = 1010;
				LastUpgradeCheck = 1010;
				ORGANIZATIONNAME = Square;
				TargetAttributes = {
					975454F9223C1289003E353F = {
						CreatedOnToolsVersion = 10.1;
						LastSwiftMigration = 1020;
					};
					9796EC3B224D1D2000E729F3 = {
						LastSwiftMigration = 1020;
					};
					9796EC52224DB3BF00E729F3 = {
						LastSwiftMigration = 1020;
					};
					9796EC61224DB3C500E729F3 = {
						LastSwiftMigration = 1020;
					};
					979F49E5224D1BD300A3C5D4 = {
						LastSwiftMigration = 1020;
					};
				};
			};
			buildConfigurationList = 975454F5223C1289003E353F /* Build configuration list for PBXProject "SampleApp" */;
			compatibilityVersion = "Xcode 9.3";
			developmentRegion = en;
			hasScannedForEncodings = 0;
			knownRegions = (
				en,
				Base,
			);
			mainGroup = 975454F1223C1289003E353F;
			productRefGroup = 975454FB223C1289003E353F /* Products */;
			projectDirPath = "";
			projectRoot = "";
			targets = (
				975454F9223C1289003E353F /* SampleApp */,
				979F49E5224D1BD300A3C5D4 /* Tutorial 1 */,
				9796EC3B224D1D2000E729F3 /* Tutorial 1 (Completed) */,
				9796EC52224DB3BF00E729F3 /* Tutorial 2 */,
				9796EC61224DB3C500E729F3 /* Tutorial 2 (Completed) */,
			);
		};
/* End PBXProject section */

/* Begin PBXResourcesBuildPhase section */
		975454F8223C1289003E353F /* Resources */ = {
			isa = PBXResourcesBuildPhase;
			buildActionMask = 2147483647;
			files = (
				9754551B223C12E9003E353F /* Assets.xcassets in Resources */,
				9754551C223C12E9003E353F /* LaunchScreen.storyboard in Resources */,
			);
			runOnlyForDeploymentPostprocessing = 0;
		};
		9796EC41224D1D2000E729F3 /* Resources */ = {
			isa = PBXResourcesBuildPhase;
			buildActionMask = 2147483647;
			files = (
				9796EC42224D1D2000E729F3 /* Assets.xcassets in Resources */,
				9796EC43224D1D2000E729F3 /* LaunchScreen.storyboard in Resources */,
			);
			runOnlyForDeploymentPostprocessing = 0;
		};
		9796EC59224DB3BF00E729F3 /* Resources */ = {
			isa = PBXResourcesBuildPhase;
			buildActionMask = 2147483647;
			files = (
				9796EC5A224DB3BF00E729F3 /* Assets.xcassets in Resources */,
				9796EC5B224DB3BF00E729F3 /* LaunchScreen.storyboard in Resources */,
			);
			runOnlyForDeploymentPostprocessing = 0;
		};
		9796EC68224DB3C500E729F3 /* Resources */ = {
			isa = PBXResourcesBuildPhase;
			buildActionMask = 2147483647;
			files = (
				9796EC69224DB3C500E729F3 /* Assets.xcassets in Resources */,
				9796EC6A224DB3C500E729F3 /* LaunchScreen.storyboard in Resources */,
			);
			runOnlyForDeploymentPostprocessing = 0;
		};
		979F49EC224D1BD300A3C5D4 /* Resources */ = {
			isa = PBXResourcesBuildPhase;
			buildActionMask = 2147483647;
			files = (
				979F49ED224D1BD300A3C5D4 /* Assets.xcassets in Resources */,
				979F49EE224D1BD300A3C5D4 /* LaunchScreen.storyboard in Resources */,
			);
			runOnlyForDeploymentPostprocessing = 0;
		};
/* End PBXResourcesBuildPhase section */

/* Begin PBXShellScriptBuildPhase section */
		5C44B0027B3C66DF83F44D0A /* [CP] Check Pods Manifest.lock */ = {
			isa = PBXShellScriptBuildPhase;
			buildActionMask = 2147483647;
			files = (
			);
			inputFileListPaths = (
			);
			inputPaths = (
				"${PODS_PODFILE_DIR_PATH}/Podfile.lock",
				"${PODS_ROOT}/Manifest.lock",
			);
			name = "[CP] Check Pods Manifest.lock";
			outputFileListPaths = (
			);
			outputPaths = (
				"$(DERIVED_FILE_DIR)/Pods-Tutorial 1-checkManifestLockResult.txt",
			);
			runOnlyForDeploymentPostprocessing = 0;
			shellPath = /bin/sh;
			shellScript = "diff \"${PODS_PODFILE_DIR_PATH}/Podfile.lock\" \"${PODS_ROOT}/Manifest.lock\" > /dev/null\nif [ $? != 0 ] ; then\n    # print error to STDERR\n    echo \"error: The sandbox is not in sync with the Podfile.lock. Run 'pod install' or update your CocoaPods installation.\" >&2\n    exit 1\nfi\n# This output is used by Xcode 'outputs' to avoid re-running this script phase.\necho \"SUCCESS\" > \"${SCRIPT_OUTPUT_FILE_0}\"\n";
			showEnvVarsInLog = 0;
		};
		6DD21A891D7570215C38D645 /* [CP] Check Pods Manifest.lock */ = {
			isa = PBXShellScriptBuildPhase;
			buildActionMask = 2147483647;
			files = (
			);
			inputFileListPaths = (
			);
			inputPaths = (
				"${PODS_PODFILE_DIR_PATH}/Podfile.lock",
				"${PODS_ROOT}/Manifest.lock",
			);
			name = "[CP] Check Pods Manifest.lock";
			outputFileListPaths = (
			);
			outputPaths = (
				"$(DERIVED_FILE_DIR)/Pods-SampleApp-checkManifestLockResult.txt",
			);
			runOnlyForDeploymentPostprocessing = 0;
			shellPath = /bin/sh;
			shellScript = "diff \"${PODS_PODFILE_DIR_PATH}/Podfile.lock\" \"${PODS_ROOT}/Manifest.lock\" > /dev/null\nif [ $? != 0 ] ; then\n    # print error to STDERR\n    echo \"error: The sandbox is not in sync with the Podfile.lock. Run 'pod install' or update your CocoaPods installation.\" >&2\n    exit 1\nfi\n# This output is used by Xcode 'outputs' to avoid re-running this script phase.\necho \"SUCCESS\" > \"${SCRIPT_OUTPUT_FILE_0}\"\n";
			showEnvVarsInLog = 0;
		};
		9796EC3C224D1D2000E729F3 /* [CP] Check Pods Manifest.lock */ = {
			isa = PBXShellScriptBuildPhase;
			buildActionMask = 2147483647;
			files = (
			);
			inputFileListPaths = (
			);
			inputPaths = (
				"${PODS_PODFILE_DIR_PATH}/Podfile.lock",
				"${PODS_ROOT}/Manifest.lock",
			);
			name = "[CP] Check Pods Manifest.lock";
			outputFileListPaths = (
			);
			outputPaths = (
				"$(DERIVED_FILE_DIR)/Pods-Tutorial 1 (Completed)-checkManifestLockResult.txt",
			);
			runOnlyForDeploymentPostprocessing = 0;
			shellPath = /bin/sh;
			shellScript = "diff \"${PODS_PODFILE_DIR_PATH}/Podfile.lock\" \"${PODS_ROOT}/Manifest.lock\" > /dev/null\nif [ $? != 0 ] ; then\n    # print error to STDERR\n    echo \"error: The sandbox is not in sync with the Podfile.lock. Run 'pod install' or update your CocoaPods installation.\" >&2\n    exit 1\nfi\n# This output is used by Xcode 'outputs' to avoid re-running this script phase.\necho \"SUCCESS\" > \"${SCRIPT_OUTPUT_FILE_0}\"\n";
			showEnvVarsInLog = 0;
		};
		9796EC53224DB3BF00E729F3 /* [CP] Check Pods Manifest.lock */ = {
			isa = PBXShellScriptBuildPhase;
			buildActionMask = 2147483647;
			files = (
			);
			inputFileListPaths = (
			);
			inputPaths = (
				"${PODS_PODFILE_DIR_PATH}/Podfile.lock",
				"${PODS_ROOT}/Manifest.lock",
			);
			name = "[CP] Check Pods Manifest.lock";
			outputFileListPaths = (
			);
			outputPaths = (
				"$(DERIVED_FILE_DIR)/Pods-Tutorial 2-checkManifestLockResult.txt",
			);
			runOnlyForDeploymentPostprocessing = 0;
			shellPath = /bin/sh;
			shellScript = "diff \"${PODS_PODFILE_DIR_PATH}/Podfile.lock\" \"${PODS_ROOT}/Manifest.lock\" > /dev/null\nif [ $? != 0 ] ; then\n    # print error to STDERR\n    echo \"error: The sandbox is not in sync with the Podfile.lock. Run 'pod install' or update your CocoaPods installation.\" >&2\n    exit 1\nfi\n# This output is used by Xcode 'outputs' to avoid re-running this script phase.\necho \"SUCCESS\" > \"${SCRIPT_OUTPUT_FILE_0}\"\n";
			showEnvVarsInLog = 0;
		};
		9796EC62224DB3C500E729F3 /* [CP] Check Pods Manifest.lock */ = {
			isa = PBXShellScriptBuildPhase;
			buildActionMask = 2147483647;
			files = (
			);
			inputFileListPaths = (
			);
			inputPaths = (
				"${PODS_PODFILE_DIR_PATH}/Podfile.lock",
				"${PODS_ROOT}/Manifest.lock",
			);
			name = "[CP] Check Pods Manifest.lock";
			outputFileListPaths = (
			);
			outputPaths = (
				"$(DERIVED_FILE_DIR)/Pods-Tutorial 2 (Completed)-checkManifestLockResult.txt",
			);
			runOnlyForDeploymentPostprocessing = 0;
			shellPath = /bin/sh;
			shellScript = "diff \"${PODS_PODFILE_DIR_PATH}/Podfile.lock\" \"${PODS_ROOT}/Manifest.lock\" > /dev/null\nif [ $? != 0 ] ; then\n    # print error to STDERR\n    echo \"error: The sandbox is not in sync with the Podfile.lock. Run 'pod install' or update your CocoaPods installation.\" >&2\n    exit 1\nfi\n# This output is used by Xcode 'outputs' to avoid re-running this script phase.\necho \"SUCCESS\" > \"${SCRIPT_OUTPUT_FILE_0}\"\n";
			showEnvVarsInLog = 0;
		};
/* End PBXShellScriptBuildPhase section */

/* Begin PBXSourcesBuildPhase section */
		975454F6223C1289003E353F /* Sources */ = {
			isa = PBXSourcesBuildPhase;
			buildActionMask = 2147483647;
			files = (
				0A29D0E423D10DB1000CA38B /* DemoListScreen.swift in Sources */,
				9754551A223C12E9003E353F /* AppDelegate.swift in Sources */,
<<<<<<< HEAD
				0A8C877423D103D1008D3B56 /* ExampleLoyaltyScreen.swift in Sources */,
				0A5474F323FDAE53002D76C8 /* ExampleCustomAnimation.swift in Sources */,
				97545519223C12E9003E353F /* PostsViewController.swift in Sources */,
				0A7347BC243BEDF000F15378 /* TransitionAnimation+Predefined.swift in Sources */,
=======
				97545519223C12E9003E353F /* ViewController.swift in Sources */,
				0AEA09B32428360500F9ED0C /* ScrollViewKeyboardViewController.swift in Sources */,
>>>>>>> 16599002
			);
			runOnlyForDeploymentPostprocessing = 0;
		};
		9796EC3D224D1D2000E729F3 /* Sources */ = {
			isa = PBXSourcesBuildPhase;
			buildActionMask = 2147483647;
			files = (
				9796EC4B224D1D6000E729F3 /* AppDelegate.swift in Sources */,
				9796EC4A224D1D5B00E729F3 /* ViewController.swift in Sources */,
			);
			runOnlyForDeploymentPostprocessing = 0;
		};
		9796EC54224DB3BF00E729F3 /* Sources */ = {
			isa = PBXSourcesBuildPhase;
			buildActionMask = 2147483647;
			files = (
				9796EC71224DB3DF00E729F3 /* AppDelegate.swift in Sources */,
				9796EC70224DB3DF00E729F3 /* ViewController.swift in Sources */,
			);
			runOnlyForDeploymentPostprocessing = 0;
		};
		9796EC63224DB3C500E729F3 /* Sources */ = {
			isa = PBXSourcesBuildPhase;
			buildActionMask = 2147483647;
			files = (
				9796EC7A224DB90B00E729F3 /* LineItemElement.swift in Sources */,
				9796EC73224DB3E300E729F3 /* AppDelegate.swift in Sources */,
				9796EC7C224DBE0000E729F3 /* RuleElement.swift in Sources */,
				9796EC72224DB3E300E729F3 /* ViewController.swift in Sources */,
				9796EC75224DB41500E729F3 /* ReceiptElement.swift in Sources */,
				9796EC80224DD67900E729F3 /* Purchase.swift in Sources */,
			);
			runOnlyForDeploymentPostprocessing = 0;
		};
		979F49E7224D1BD300A3C5D4 /* Sources */ = {
			isa = PBXSourcesBuildPhase;
			buildActionMask = 2147483647;
			files = (
				979F49F4224D1BF200A3C5D4 /* AppDelegate.swift in Sources */,
			);
			runOnlyForDeploymentPostprocessing = 0;
		};
/* End PBXSourcesBuildPhase section */

/* Begin PBXVariantGroup section */
		97545514223C12E9003E353F /* LaunchScreen.storyboard */ = {
			isa = PBXVariantGroup;
			children = (
				97545515223C12E9003E353F /* Base */,
			);
			name = LaunchScreen.storyboard;
			sourceTree = "<group>";
		};
/* End PBXVariantGroup section */

/* Begin XCBuildConfiguration section */
		9754550A223C128B003E353F /* Debug */ = {
			isa = XCBuildConfiguration;
			buildSettings = {
				ALWAYS_SEARCH_USER_PATHS = NO;
				CLANG_ANALYZER_NONNULL = YES;
				CLANG_ANALYZER_NUMBER_OBJECT_CONVERSION = YES_AGGRESSIVE;
				CLANG_CXX_LANGUAGE_STANDARD = "gnu++14";
				CLANG_CXX_LIBRARY = "libc++";
				CLANG_ENABLE_MODULES = YES;
				CLANG_ENABLE_OBJC_ARC = YES;
				CLANG_ENABLE_OBJC_WEAK = YES;
				CLANG_WARN_BLOCK_CAPTURE_AUTORELEASING = YES;
				CLANG_WARN_BOOL_CONVERSION = YES;
				CLANG_WARN_COMMA = YES;
				CLANG_WARN_CONSTANT_CONVERSION = YES;
				CLANG_WARN_DEPRECATED_OBJC_IMPLEMENTATIONS = YES;
				CLANG_WARN_DIRECT_OBJC_ISA_USAGE = YES_ERROR;
				CLANG_WARN_DOCUMENTATION_COMMENTS = YES;
				CLANG_WARN_EMPTY_BODY = YES;
				CLANG_WARN_ENUM_CONVERSION = YES;
				CLANG_WARN_INFINITE_RECURSION = YES;
				CLANG_WARN_INT_CONVERSION = YES;
				CLANG_WARN_NON_LITERAL_NULL_CONVERSION = YES;
				CLANG_WARN_OBJC_IMPLICIT_RETAIN_SELF = YES;
				CLANG_WARN_OBJC_LITERAL_CONVERSION = YES;
				CLANG_WARN_OBJC_ROOT_CLASS = YES_ERROR;
				CLANG_WARN_RANGE_LOOP_ANALYSIS = YES;
				CLANG_WARN_STRICT_PROTOTYPES = YES;
				CLANG_WARN_SUSPICIOUS_MOVE = YES;
				CLANG_WARN_UNGUARDED_AVAILABILITY = YES_AGGRESSIVE;
				CLANG_WARN_UNREACHABLE_CODE = YES;
				CLANG_WARN__DUPLICATE_METHOD_MATCH = YES;
				CODE_SIGN_IDENTITY = "iPhone Developer";
				COPY_PHASE_STRIP = NO;
				DEBUG_INFORMATION_FORMAT = dwarf;
				ENABLE_STRICT_OBJC_MSGSEND = YES;
				ENABLE_TESTABILITY = YES;
				GCC_C_LANGUAGE_STANDARD = gnu11;
				GCC_DYNAMIC_NO_PIC = NO;
				GCC_NO_COMMON_BLOCKS = YES;
				GCC_OPTIMIZATION_LEVEL = 0;
				GCC_PREPROCESSOR_DEFINITIONS = (
					"DEBUG=1",
					"$(inherited)",
				);
				GCC_WARN_64_TO_32_BIT_CONVERSION = YES;
				GCC_WARN_ABOUT_RETURN_TYPE = YES_ERROR;
				GCC_WARN_UNDECLARED_SELECTOR = YES;
				GCC_WARN_UNINITIALIZED_AUTOS = YES_AGGRESSIVE;
				GCC_WARN_UNUSED_FUNCTION = YES;
				GCC_WARN_UNUSED_VARIABLE = YES;
				IPHONEOS_DEPLOYMENT_TARGET = 12.1;
				MTL_ENABLE_DEBUG_INFO = INCLUDE_SOURCE;
				MTL_FAST_MATH = YES;
				ONLY_ACTIVE_ARCH = YES;
				SDKROOT = iphoneos;
				SWIFT_ACTIVE_COMPILATION_CONDITIONS = DEBUG;
				SWIFT_OPTIMIZATION_LEVEL = "-Onone";
			};
			name = Debug;
		};
		9754550B223C128B003E353F /* Release */ = {
			isa = XCBuildConfiguration;
			buildSettings = {
				ALWAYS_SEARCH_USER_PATHS = NO;
				CLANG_ANALYZER_NONNULL = YES;
				CLANG_ANALYZER_NUMBER_OBJECT_CONVERSION = YES_AGGRESSIVE;
				CLANG_CXX_LANGUAGE_STANDARD = "gnu++14";
				CLANG_CXX_LIBRARY = "libc++";
				CLANG_ENABLE_MODULES = YES;
				CLANG_ENABLE_OBJC_ARC = YES;
				CLANG_ENABLE_OBJC_WEAK = YES;
				CLANG_WARN_BLOCK_CAPTURE_AUTORELEASING = YES;
				CLANG_WARN_BOOL_CONVERSION = YES;
				CLANG_WARN_COMMA = YES;
				CLANG_WARN_CONSTANT_CONVERSION = YES;
				CLANG_WARN_DEPRECATED_OBJC_IMPLEMENTATIONS = YES;
				CLANG_WARN_DIRECT_OBJC_ISA_USAGE = YES_ERROR;
				CLANG_WARN_DOCUMENTATION_COMMENTS = YES;
				CLANG_WARN_EMPTY_BODY = YES;
				CLANG_WARN_ENUM_CONVERSION = YES;
				CLANG_WARN_INFINITE_RECURSION = YES;
				CLANG_WARN_INT_CONVERSION = YES;
				CLANG_WARN_NON_LITERAL_NULL_CONVERSION = YES;
				CLANG_WARN_OBJC_IMPLICIT_RETAIN_SELF = YES;
				CLANG_WARN_OBJC_LITERAL_CONVERSION = YES;
				CLANG_WARN_OBJC_ROOT_CLASS = YES_ERROR;
				CLANG_WARN_RANGE_LOOP_ANALYSIS = YES;
				CLANG_WARN_STRICT_PROTOTYPES = YES;
				CLANG_WARN_SUSPICIOUS_MOVE = YES;
				CLANG_WARN_UNGUARDED_AVAILABILITY = YES_AGGRESSIVE;
				CLANG_WARN_UNREACHABLE_CODE = YES;
				CLANG_WARN__DUPLICATE_METHOD_MATCH = YES;
				CODE_SIGN_IDENTITY = "iPhone Developer";
				COPY_PHASE_STRIP = NO;
				DEBUG_INFORMATION_FORMAT = "dwarf-with-dsym";
				ENABLE_NS_ASSERTIONS = NO;
				ENABLE_STRICT_OBJC_MSGSEND = YES;
				GCC_C_LANGUAGE_STANDARD = gnu11;
				GCC_NO_COMMON_BLOCKS = YES;
				GCC_WARN_64_TO_32_BIT_CONVERSION = YES;
				GCC_WARN_ABOUT_RETURN_TYPE = YES_ERROR;
				GCC_WARN_UNDECLARED_SELECTOR = YES;
				GCC_WARN_UNINITIALIZED_AUTOS = YES_AGGRESSIVE;
				GCC_WARN_UNUSED_FUNCTION = YES;
				GCC_WARN_UNUSED_VARIABLE = YES;
				IPHONEOS_DEPLOYMENT_TARGET = 12.1;
				MTL_ENABLE_DEBUG_INFO = NO;
				MTL_FAST_MATH = YES;
				SDKROOT = iphoneos;
				SWIFT_COMPILATION_MODE = wholemodule;
				SWIFT_OPTIMIZATION_LEVEL = "-O";
				VALIDATE_PRODUCT = YES;
			};
			name = Release;
		};
		9754550D223C128B003E353F /* Debug */ = {
			isa = XCBuildConfiguration;
			baseConfigurationReference = 0DA29F056002872418F7D2C9 /* Pods-SampleApp.debug.xcconfig */;
			buildSettings = {
				ASSETCATALOG_COMPILER_APPICON_NAME = AppIcon;
				CODE_SIGN_STYLE = Automatic;
				INFOPLIST_FILE = "$(SRCROOT)/Resources/Info.plist";
				LD_RUNPATH_SEARCH_PATHS = (
					"$(inherited)",
					"@executable_path/Frameworks",
				);
				PRODUCT_BUNDLE_IDENTIFIER = "com.squareup.blueprint-sample-app.SampleApp";
				PRODUCT_NAME = "$(TARGET_NAME)";
				SWIFT_VERSION = 5.0;
				TARGETED_DEVICE_FAMILY = "1,2";
			};
			name = Debug;
		};
		9754550E223C128B003E353F /* Release */ = {
			isa = XCBuildConfiguration;
			baseConfigurationReference = 2F2123B124F06446978E629D /* Pods-SampleApp.release.xcconfig */;
			buildSettings = {
				ASSETCATALOG_COMPILER_APPICON_NAME = AppIcon;
				CODE_SIGN_STYLE = Automatic;
				INFOPLIST_FILE = "$(SRCROOT)/Resources/Info.plist";
				LD_RUNPATH_SEARCH_PATHS = (
					"$(inherited)",
					"@executable_path/Frameworks",
				);
				PRODUCT_BUNDLE_IDENTIFIER = "com.squareup.blueprint-sample-app.SampleApp";
				PRODUCT_NAME = "$(TARGET_NAME)";
				SWIFT_VERSION = 5.0;
				TARGETED_DEVICE_FAMILY = "1,2";
			};
			name = Release;
		};
		9796EC45224D1D2000E729F3 /* Debug */ = {
			isa = XCBuildConfiguration;
			baseConfigurationReference = CC5FC85BE57034BE39916388 /* Pods-Tutorial 1 (Completed).debug.xcconfig */;
			buildSettings = {
				ASSETCATALOG_COMPILER_APPICON_NAME = AppIcon;
				CODE_SIGN_STYLE = Automatic;
				INFOPLIST_FILE = "$(SRCROOT)/Resources/Info.plist";
				LD_RUNPATH_SEARCH_PATHS = (
					"$(inherited)",
					"@executable_path/Frameworks",
				);
				PRODUCT_BUNDLE_IDENTIFIER = "com.squareup.blueprint-sample-app.Tutorial1Completed";
				PRODUCT_NAME = "$(TARGET_NAME)";
				SWIFT_VERSION = 5.0;
				TARGETED_DEVICE_FAMILY = "1,2";
			};
			name = Debug;
		};
		9796EC46224D1D2000E729F3 /* Release */ = {
			isa = XCBuildConfiguration;
			baseConfigurationReference = F211AAFE0FF4DC614FC65630 /* Pods-Tutorial 1 (Completed).release.xcconfig */;
			buildSettings = {
				ASSETCATALOG_COMPILER_APPICON_NAME = AppIcon;
				CODE_SIGN_STYLE = Automatic;
				INFOPLIST_FILE = "$(SRCROOT)/Resources/Info.plist";
				LD_RUNPATH_SEARCH_PATHS = (
					"$(inherited)",
					"@executable_path/Frameworks",
				);
				PRODUCT_BUNDLE_IDENTIFIER = "com.squareup.blueprint-sample-app.Tutorial1Completed";
				PRODUCT_NAME = "$(TARGET_NAME)";
				SWIFT_VERSION = 5.0;
				TARGETED_DEVICE_FAMILY = "1,2";
			};
			name = Release;
		};
		9796EC5D224DB3BF00E729F3 /* Debug */ = {
			isa = XCBuildConfiguration;
			baseConfigurationReference = 7A5624391C38E617246C4356 /* Pods-Tutorial 2.debug.xcconfig */;
			buildSettings = {
				ASSETCATALOG_COMPILER_APPICON_NAME = AppIcon;
				CODE_SIGN_STYLE = Automatic;
				INFOPLIST_FILE = "$(SRCROOT)/Resources/Info.plist";
				LD_RUNPATH_SEARCH_PATHS = (
					"$(inherited)",
					"@executable_path/Frameworks",
				);
				PRODUCT_BUNDLE_IDENTIFIER = "com.squareup.blueprint-sample-app.Tutorial2";
				PRODUCT_NAME = "$(TARGET_NAME)";
				SWIFT_VERSION = 5.0;
				TARGETED_DEVICE_FAMILY = "1,2";
			};
			name = Debug;
		};
		9796EC5E224DB3BF00E729F3 /* Release */ = {
			isa = XCBuildConfiguration;
			baseConfigurationReference = 7EA5EE31421ECA2CA9457450 /* Pods-Tutorial 2.release.xcconfig */;
			buildSettings = {
				ASSETCATALOG_COMPILER_APPICON_NAME = AppIcon;
				CODE_SIGN_STYLE = Automatic;
				INFOPLIST_FILE = "$(SRCROOT)/Resources/Info.plist";
				LD_RUNPATH_SEARCH_PATHS = (
					"$(inherited)",
					"@executable_path/Frameworks",
				);
				PRODUCT_BUNDLE_IDENTIFIER = "com.squareup.blueprint-sample-app.Tutorial2";
				PRODUCT_NAME = "$(TARGET_NAME)";
				SWIFT_VERSION = 5.0;
				TARGETED_DEVICE_FAMILY = "1,2";
			};
			name = Release;
		};
		9796EC6C224DB3C500E729F3 /* Debug */ = {
			isa = XCBuildConfiguration;
			baseConfigurationReference = 1A147478D522E763BFC19F37 /* Pods-Tutorial 2 (Completed).debug.xcconfig */;
			buildSettings = {
				ASSETCATALOG_COMPILER_APPICON_NAME = AppIcon;
				CODE_SIGN_STYLE = Automatic;
				INFOPLIST_FILE = "$(SRCROOT)/Resources/Info.plist";
				LD_RUNPATH_SEARCH_PATHS = (
					"$(inherited)",
					"@executable_path/Frameworks",
				);
				PRODUCT_BUNDLE_IDENTIFIER = "com.squareup.blueprint-sample-app.Tutorial2Completed";
				PRODUCT_NAME = "$(TARGET_NAME)";
				SWIFT_VERSION = 5.0;
				TARGETED_DEVICE_FAMILY = "1,2";
			};
			name = Debug;
		};
		9796EC6D224DB3C500E729F3 /* Release */ = {
			isa = XCBuildConfiguration;
			baseConfigurationReference = 9D59D92E955A10C9F7EF0730 /* Pods-Tutorial 2 (Completed).release.xcconfig */;
			buildSettings = {
				ASSETCATALOG_COMPILER_APPICON_NAME = AppIcon;
				CODE_SIGN_STYLE = Automatic;
				INFOPLIST_FILE = "$(SRCROOT)/Resources/Info.plist";
				LD_RUNPATH_SEARCH_PATHS = (
					"$(inherited)",
					"@executable_path/Frameworks",
				);
				PRODUCT_BUNDLE_IDENTIFIER = "com.squareup.blueprint-sample-app.Tutorial2Completed";
				PRODUCT_NAME = "$(TARGET_NAME)";
				SWIFT_VERSION = 5.0;
				TARGETED_DEVICE_FAMILY = "1,2";
			};
			name = Release;
		};
		979F49F0224D1BD300A3C5D4 /* Debug */ = {
			isa = XCBuildConfiguration;
			baseConfigurationReference = 70E2DBB7A375C527D66B2643 /* Pods-Tutorial 1.debug.xcconfig */;
			buildSettings = {
				ASSETCATALOG_COMPILER_APPICON_NAME = AppIcon;
				CODE_SIGN_STYLE = Automatic;
				INFOPLIST_FILE = "$(SRCROOT)/Resources/Info.plist";
				LD_RUNPATH_SEARCH_PATHS = (
					"$(inherited)",
					"@executable_path/Frameworks",
				);
				PRODUCT_BUNDLE_IDENTIFIER = "com.squareup.blueprint-sample-app.Tutorial1";
				PRODUCT_NAME = "$(TARGET_NAME)";
				SWIFT_VERSION = 5.0;
				TARGETED_DEVICE_FAMILY = "1,2";
			};
			name = Debug;
		};
		979F49F1224D1BD300A3C5D4 /* Release */ = {
			isa = XCBuildConfiguration;
			baseConfigurationReference = 8501C9E99E00354D89175E65 /* Pods-Tutorial 1.release.xcconfig */;
			buildSettings = {
				ASSETCATALOG_COMPILER_APPICON_NAME = AppIcon;
				CODE_SIGN_STYLE = Automatic;
				INFOPLIST_FILE = "$(SRCROOT)/Resources/Info.plist";
				LD_RUNPATH_SEARCH_PATHS = (
					"$(inherited)",
					"@executable_path/Frameworks",
				);
				PRODUCT_BUNDLE_IDENTIFIER = "com.squareup.blueprint-sample-app.Tutorial1";
				PRODUCT_NAME = "$(TARGET_NAME)";
				SWIFT_VERSION = 5.0;
				TARGETED_DEVICE_FAMILY = "1,2";
			};
			name = Release;
		};
/* End XCBuildConfiguration section */

/* Begin XCConfigurationList section */
		975454F5223C1289003E353F /* Build configuration list for PBXProject "SampleApp" */ = {
			isa = XCConfigurationList;
			buildConfigurations = (
				9754550A223C128B003E353F /* Debug */,
				9754550B223C128B003E353F /* Release */,
			);
			defaultConfigurationIsVisible = 0;
			defaultConfigurationName = Release;
		};
		9754550C223C128B003E353F /* Build configuration list for PBXNativeTarget "SampleApp" */ = {
			isa = XCConfigurationList;
			buildConfigurations = (
				9754550D223C128B003E353F /* Debug */,
				9754550E223C128B003E353F /* Release */,
			);
			defaultConfigurationIsVisible = 0;
			defaultConfigurationName = Release;
		};
		9796EC44224D1D2000E729F3 /* Build configuration list for PBXNativeTarget "Tutorial 1 (Completed)" */ = {
			isa = XCConfigurationList;
			buildConfigurations = (
				9796EC45224D1D2000E729F3 /* Debug */,
				9796EC46224D1D2000E729F3 /* Release */,
			);
			defaultConfigurationIsVisible = 0;
			defaultConfigurationName = Release;
		};
		9796EC5C224DB3BF00E729F3 /* Build configuration list for PBXNativeTarget "Tutorial 2" */ = {
			isa = XCConfigurationList;
			buildConfigurations = (
				9796EC5D224DB3BF00E729F3 /* Debug */,
				9796EC5E224DB3BF00E729F3 /* Release */,
			);
			defaultConfigurationIsVisible = 0;
			defaultConfigurationName = Release;
		};
		9796EC6B224DB3C500E729F3 /* Build configuration list for PBXNativeTarget "Tutorial 2 (Completed)" */ = {
			isa = XCConfigurationList;
			buildConfigurations = (
				9796EC6C224DB3C500E729F3 /* Debug */,
				9796EC6D224DB3C500E729F3 /* Release */,
			);
			defaultConfigurationIsVisible = 0;
			defaultConfigurationName = Release;
		};
		979F49EF224D1BD300A3C5D4 /* Build configuration list for PBXNativeTarget "Tutorial 1" */ = {
			isa = XCConfigurationList;
			buildConfigurations = (
				979F49F0224D1BD300A3C5D4 /* Debug */,
				979F49F1224D1BD300A3C5D4 /* Release */,
			);
			defaultConfigurationIsVisible = 0;
			defaultConfigurationName = Release;
		};
/* End XCConfigurationList section */
	};
	rootObject = 975454F2223C1289003E353F /* Project object */;
}<|MERGE_RESOLUTION|>--- conflicted
+++ resolved
@@ -7,24 +7,17 @@
 	objects = {
 
 /* Begin PBXBuildFile section */
-<<<<<<< HEAD
-		0A29D0E423D10DB1000CA38B /* DemoListScreen.swift in Sources */ = {isa = PBXBuildFile; fileRef = 0A29D0E323D10DB1000CA38B /* DemoListScreen.swift */; };
-		0A5474F323FDAE53002D76C8 /* ExampleCustomAnimation.swift in Sources */ = {isa = PBXBuildFile; fileRef = 0A5474F223FDAE53002D76C8 /* ExampleCustomAnimation.swift */; };
-		0A7347BC243BEDF000F15378 /* TransitionAnimation+Predefined.swift in Sources */ = {isa = PBXBuildFile; fileRef = 0A7347BB243BEDF000F15378 /* TransitionAnimation+Predefined.swift */; };
-		0A8C877423D103D1008D3B56 /* ExampleLoyaltyScreen.swift in Sources */ = {isa = PBXBuildFile; fileRef = 0A8C877323D103D1008D3B56 /* ExampleLoyaltyScreen.swift */; };
-		10116800F27449FD7FCD3159 /* libPods-Tutorial 1 (Completed).a in Frameworks */ = {isa = PBXBuildFile; fileRef = D4C8A7078BEDABCF2A0A0F30 /* libPods-Tutorial 1 (Completed).a */; };
-		2CF385D9ED498CFCC12885B6 /* libPods-SampleApp.a in Frameworks */ = {isa = PBXBuildFile; fileRef = 0C63C7D088698BBB792A9273 /* libPods-SampleApp.a */; };
-		3683C84E5631042ABEA183B1 /* libPods-Tutorial 2.a in Frameworks */ = {isa = PBXBuildFile; fileRef = B793E68315BCD7C6186EFFA5 /* libPods-Tutorial 2.a */; };
-		97545519223C12E9003E353F /* PostsViewController.swift in Sources */ = {isa = PBXBuildFile; fileRef = 97545510223C12E9003E353F /* PostsViewController.swift */; };
-=======
-		0AEA09B32428360500F9ED0C /* ScrollViewKeyboardViewController.swift in Sources */ = {isa = PBXBuildFile; fileRef = 0AEA09B22428360500F9ED0C /* ScrollViewKeyboardViewController.swift */; };
+		0A7F7004243C1C1100DED88A /* ExampleCustomAnimation.swift in Sources */ = {isa = PBXBuildFile; fileRef = 0A7F6FFD243C1C1100DED88A /* ExampleCustomAnimation.swift */; };
+		0A7F7005243C1C1100DED88A /* ScrollViewKeyboardViewController.swift in Sources */ = {isa = PBXBuildFile; fileRef = 0A7F6FFE243C1C1100DED88A /* ScrollViewKeyboardViewController.swift */; };
+		0A7F7006243C1C1100DED88A /* ExampleLoyaltyScreen.swift in Sources */ = {isa = PBXBuildFile; fileRef = 0A7F6FFF243C1C1100DED88A /* ExampleLoyaltyScreen.swift */; };
+		0A7F7007243C1C1100DED88A /* PostsViewController.swift in Sources */ = {isa = PBXBuildFile; fileRef = 0A7F7000243C1C1100DED88A /* PostsViewController.swift */; };
+		0A7F7008243C1C1100DED88A /* TransitionAnimation+Predefined.swift in Sources */ = {isa = PBXBuildFile; fileRef = 0A7F7001243C1C1100DED88A /* TransitionAnimation+Predefined.swift */; };
+		0A7F7009243C1C1100DED88A /* AppDelegate.swift in Sources */ = {isa = PBXBuildFile; fileRef = 0A7F7002243C1C1100DED88A /* AppDelegate.swift */; };
+		0A7F700A243C1C1100DED88A /* DemoListScreen.swift in Sources */ = {isa = PBXBuildFile; fileRef = 0A7F7003243C1C1100DED88A /* DemoListScreen.swift */; };
 		4BA6A23CEA6E020DE2B93BAC /* libPods-SampleApp.a in Frameworks */ = {isa = PBXBuildFile; fileRef = 6EBB02D3CED9FE1C62118A89 /* libPods-SampleApp.a */; };
 		6CD727ED2241C847FE76071E /* libPods-Tutorial 2 (Completed).a in Frameworks */ = {isa = PBXBuildFile; fileRef = 38F296775FF2518345AB3362 /* libPods-Tutorial 2 (Completed).a */; };
 		7BFF1CD68EA598E1D1C72310 /* libPods-Tutorial 1 (Completed).a in Frameworks */ = {isa = PBXBuildFile; fileRef = BCB39D955649A4F41257087E /* libPods-Tutorial 1 (Completed).a */; };
 		827C9B72171DA5EAC8DDF0A6 /* libPods-Tutorial 1.a in Frameworks */ = {isa = PBXBuildFile; fileRef = BDF1B9D873CF002855E84943 /* libPods-Tutorial 1.a */; };
-		97545519223C12E9003E353F /* ViewController.swift in Sources */ = {isa = PBXBuildFile; fileRef = 97545510223C12E9003E353F /* ViewController.swift */; };
->>>>>>> 16599002
-		9754551A223C12E9003E353F /* AppDelegate.swift in Sources */ = {isa = PBXBuildFile; fileRef = 97545511223C12E9003E353F /* AppDelegate.swift */; };
 		9754551B223C12E9003E353F /* Assets.xcassets in Resources */ = {isa = PBXBuildFile; fileRef = 97545513223C12E9003E353F /* Assets.xcassets */; };
 		9754551C223C12E9003E353F /* LaunchScreen.storyboard in Resources */ = {isa = PBXBuildFile; fileRef = 97545514223C12E9003E353F /* LaunchScreen.storyboard */; };
 		9796EC42224D1D2000E729F3 /* Assets.xcassets in Resources */ = {isa = PBXBuildFile; fileRef = 97545513223C12E9003E353F /* Assets.xcassets */; };
@@ -46,34 +39,22 @@
 		979F49ED224D1BD300A3C5D4 /* Assets.xcassets in Resources */ = {isa = PBXBuildFile; fileRef = 97545513223C12E9003E353F /* Assets.xcassets */; };
 		979F49EE224D1BD300A3C5D4 /* LaunchScreen.storyboard in Resources */ = {isa = PBXBuildFile; fileRef = 97545514223C12E9003E353F /* LaunchScreen.storyboard */; };
 		979F49F4224D1BF200A3C5D4 /* AppDelegate.swift in Sources */ = {isa = PBXBuildFile; fileRef = 979F49E4224D1B6C00A3C5D4 /* AppDelegate.swift */; };
-<<<<<<< HEAD
-		C44524054ECE771D15D835FC /* libPods-Tutorial 2 (Completed).a in Frameworks */ = {isa = PBXBuildFile; fileRef = 46E2785948443EAAD76F1C5C /* libPods-Tutorial 2 (Completed).a */; };
-		CEBAC7D926642DF0B8D8571E /* libPods-Tutorial 1.a in Frameworks */ = {isa = PBXBuildFile; fileRef = 5C32120C13CC090339FEBCB2 /* libPods-Tutorial 1.a */; };
-/* End PBXBuildFile section */
-
-/* Begin PBXFileReference section */
-		0A29D0E323D10DB1000CA38B /* DemoListScreen.swift */ = {isa = PBXFileReference; lastKnownFileType = sourcecode.swift; path = DemoListScreen.swift; sourceTree = "<group>"; };
-		0A5474F223FDAE53002D76C8 /* ExampleCustomAnimation.swift */ = {isa = PBXFileReference; lastKnownFileType = sourcecode.swift; path = ExampleCustomAnimation.swift; sourceTree = "<group>"; };
-		0A7347BB243BEDF000F15378 /* TransitionAnimation+Predefined.swift */ = {isa = PBXFileReference; lastKnownFileType = sourcecode.swift; path = "TransitionAnimation+Predefined.swift"; sourceTree = "<group>"; };
-		0A8C877323D103D1008D3B56 /* ExampleLoyaltyScreen.swift */ = {isa = PBXFileReference; lastKnownFileType = sourcecode.swift; path = ExampleLoyaltyScreen.swift; sourceTree = "<group>"; };
-		0C63C7D088698BBB792A9273 /* libPods-SampleApp.a */ = {isa = PBXFileReference; explicitFileType = archive.ar; includeInIndex = 0; path = "libPods-SampleApp.a"; sourceTree = BUILT_PRODUCTS_DIR; };
-=======
 		A9B5241771B561530B060284 /* libPods-Tutorial 2.a in Frameworks */ = {isa = PBXBuildFile; fileRef = A01464A24580A2CFB10C4C23 /* libPods-Tutorial 2.a */; };
 /* End PBXBuildFile section */
 
 /* Begin PBXFileReference section */
-		0AEA09B22428360500F9ED0C /* ScrollViewKeyboardViewController.swift */ = {isa = PBXFileReference; lastKnownFileType = sourcecode.swift; path = ScrollViewKeyboardViewController.swift; sourceTree = "<group>"; };
->>>>>>> 16599002
+		0A7F6FFD243C1C1100DED88A /* ExampleCustomAnimation.swift */ = {isa = PBXFileReference; fileEncoding = 4; lastKnownFileType = sourcecode.swift; path = ExampleCustomAnimation.swift; sourceTree = "<group>"; };
+		0A7F6FFE243C1C1100DED88A /* ScrollViewKeyboardViewController.swift */ = {isa = PBXFileReference; fileEncoding = 4; lastKnownFileType = sourcecode.swift; path = ScrollViewKeyboardViewController.swift; sourceTree = "<group>"; };
+		0A7F6FFF243C1C1100DED88A /* ExampleLoyaltyScreen.swift */ = {isa = PBXFileReference; fileEncoding = 4; lastKnownFileType = sourcecode.swift; path = ExampleLoyaltyScreen.swift; sourceTree = "<group>"; };
+		0A7F7000243C1C1100DED88A /* PostsViewController.swift */ = {isa = PBXFileReference; fileEncoding = 4; lastKnownFileType = sourcecode.swift; path = PostsViewController.swift; sourceTree = "<group>"; };
+		0A7F7001243C1C1100DED88A /* TransitionAnimation+Predefined.swift */ = {isa = PBXFileReference; fileEncoding = 4; lastKnownFileType = sourcecode.swift; path = "TransitionAnimation+Predefined.swift"; sourceTree = "<group>"; };
+		0A7F7002243C1C1100DED88A /* AppDelegate.swift */ = {isa = PBXFileReference; fileEncoding = 4; lastKnownFileType = sourcecode.swift; path = AppDelegate.swift; sourceTree = "<group>"; };
+		0A7F7003243C1C1100DED88A /* DemoListScreen.swift */ = {isa = PBXFileReference; fileEncoding = 4; lastKnownFileType = sourcecode.swift; path = DemoListScreen.swift; sourceTree = "<group>"; };
 		0DA29F056002872418F7D2C9 /* Pods-SampleApp.debug.xcconfig */ = {isa = PBXFileReference; includeInIndex = 1; lastKnownFileType = text.xcconfig; name = "Pods-SampleApp.debug.xcconfig"; path = "Target Support Files/Pods-SampleApp/Pods-SampleApp.debug.xcconfig"; sourceTree = "<group>"; };
 		1A147478D522E763BFC19F37 /* Pods-Tutorial 2 (Completed).debug.xcconfig */ = {isa = PBXFileReference; includeInIndex = 1; lastKnownFileType = text.xcconfig; name = "Pods-Tutorial 2 (Completed).debug.xcconfig"; path = "Target Support Files/Pods-Tutorial 2 (Completed)/Pods-Tutorial 2 (Completed).debug.xcconfig"; sourceTree = "<group>"; };
 		2C24AF26BD9F959834BD0A25 /* Pods-Tutorial1.debug.xcconfig */ = {isa = PBXFileReference; includeInIndex = 1; lastKnownFileType = text.xcconfig; name = "Pods-Tutorial1.debug.xcconfig"; path = "../../Pods/Target Support Files/Pods-Tutorial1/Pods-Tutorial1.debug.xcconfig"; sourceTree = "<group>"; };
 		2F2123B124F06446978E629D /* Pods-SampleApp.release.xcconfig */ = {isa = PBXFileReference; includeInIndex = 1; lastKnownFileType = text.xcconfig; name = "Pods-SampleApp.release.xcconfig"; path = "Target Support Files/Pods-SampleApp/Pods-SampleApp.release.xcconfig"; sourceTree = "<group>"; };
-<<<<<<< HEAD
-		46E2785948443EAAD76F1C5C /* libPods-Tutorial 2 (Completed).a */ = {isa = PBXFileReference; explicitFileType = archive.ar; includeInIndex = 0; path = "libPods-Tutorial 2 (Completed).a"; sourceTree = BUILT_PRODUCTS_DIR; };
-		5C32120C13CC090339FEBCB2 /* libPods-Tutorial 1.a */ = {isa = PBXFileReference; explicitFileType = archive.ar; includeInIndex = 0; path = "libPods-Tutorial 1.a"; sourceTree = BUILT_PRODUCTS_DIR; };
-=======
 		38F296775FF2518345AB3362 /* libPods-Tutorial 2 (Completed).a */ = {isa = PBXFileReference; explicitFileType = archive.ar; includeInIndex = 0; path = "libPods-Tutorial 2 (Completed).a"; sourceTree = BUILT_PRODUCTS_DIR; };
->>>>>>> 16599002
 		6D524EC9EF929FCE2F54EC85 /* Pods-Tutorial1.release.xcconfig */ = {isa = PBXFileReference; includeInIndex = 1; lastKnownFileType = text.xcconfig; name = "Pods-Tutorial1.release.xcconfig"; path = "../../Pods/Target Support Files/Pods-Tutorial1/Pods-Tutorial1.release.xcconfig"; sourceTree = "<group>"; };
 		6EBB02D3CED9FE1C62118A89 /* libPods-SampleApp.a */ = {isa = PBXFileReference; explicitFileType = archive.ar; includeInIndex = 0; path = "libPods-SampleApp.a"; sourceTree = BUILT_PRODUCTS_DIR; };
 		70E2DBB7A375C527D66B2643 /* Pods-Tutorial 1.debug.xcconfig */ = {isa = PBXFileReference; includeInIndex = 1; lastKnownFileType = text.xcconfig; name = "Pods-Tutorial 1.debug.xcconfig"; path = "Target Support Files/Pods-Tutorial 1/Pods-Tutorial 1.debug.xcconfig"; sourceTree = "<group>"; };
@@ -81,8 +62,6 @@
 		7EA5EE31421ECA2CA9457450 /* Pods-Tutorial 2.release.xcconfig */ = {isa = PBXFileReference; includeInIndex = 1; lastKnownFileType = text.xcconfig; name = "Pods-Tutorial 2.release.xcconfig"; path = "Target Support Files/Pods-Tutorial 2/Pods-Tutorial 2.release.xcconfig"; sourceTree = "<group>"; };
 		8501C9E99E00354D89175E65 /* Pods-Tutorial 1.release.xcconfig */ = {isa = PBXFileReference; includeInIndex = 1; lastKnownFileType = text.xcconfig; name = "Pods-Tutorial 1.release.xcconfig"; path = "Target Support Files/Pods-Tutorial 1/Pods-Tutorial 1.release.xcconfig"; sourceTree = "<group>"; };
 		975454FA223C1289003E353F /* SampleApp.app */ = {isa = PBXFileReference; explicitFileType = wrapper.application; includeInIndex = 0; path = SampleApp.app; sourceTree = BUILT_PRODUCTS_DIR; };
-		97545510223C12E9003E353F /* PostsViewController.swift */ = {isa = PBXFileReference; fileEncoding = 4; lastKnownFileType = sourcecode.swift; path = PostsViewController.swift; sourceTree = "<group>"; };
-		97545511223C12E9003E353F /* AppDelegate.swift */ = {isa = PBXFileReference; fileEncoding = 4; lastKnownFileType = sourcecode.swift; path = AppDelegate.swift; sourceTree = "<group>"; };
 		97545513223C12E9003E353F /* Assets.xcassets */ = {isa = PBXFileReference; lastKnownFileType = folder.assetcatalog; path = Assets.xcassets; sourceTree = "<group>"; };
 		97545515223C12E9003E353F /* Base */ = {isa = PBXFileReference; lastKnownFileType = file.storyboard; name = Base; path = Base.lproj/LaunchScreen.storyboard; sourceTree = "<group>"; };
 		97545518223C12E9003E353F /* Info.plist */ = {isa = PBXFileReference; fileEncoding = 4; lastKnownFileType = text.plist.xml; path = Info.plist; sourceTree = "<group>"; };
@@ -102,15 +81,10 @@
 		979F49E4224D1B6C00A3C5D4 /* AppDelegate.swift */ = {isa = PBXFileReference; lastKnownFileType = sourcecode.swift; path = AppDelegate.swift; sourceTree = "<group>"; };
 		979F49F2224D1BD300A3C5D4 /* Tutorial 1.app */ = {isa = PBXFileReference; explicitFileType = wrapper.application; includeInIndex = 0; path = "Tutorial 1.app"; sourceTree = BUILT_PRODUCTS_DIR; };
 		9D59D92E955A10C9F7EF0730 /* Pods-Tutorial 2 (Completed).release.xcconfig */ = {isa = PBXFileReference; includeInIndex = 1; lastKnownFileType = text.xcconfig; name = "Pods-Tutorial 2 (Completed).release.xcconfig"; path = "Target Support Files/Pods-Tutorial 2 (Completed)/Pods-Tutorial 2 (Completed).release.xcconfig"; sourceTree = "<group>"; };
-<<<<<<< HEAD
-		B793E68315BCD7C6186EFFA5 /* libPods-Tutorial 2.a */ = {isa = PBXFileReference; explicitFileType = archive.ar; includeInIndex = 0; path = "libPods-Tutorial 2.a"; sourceTree = BUILT_PRODUCTS_DIR; };
-=======
 		A01464A24580A2CFB10C4C23 /* libPods-Tutorial 2.a */ = {isa = PBXFileReference; explicitFileType = archive.ar; includeInIndex = 0; path = "libPods-Tutorial 2.a"; sourceTree = BUILT_PRODUCTS_DIR; };
 		BCB39D955649A4F41257087E /* libPods-Tutorial 1 (Completed).a */ = {isa = PBXFileReference; explicitFileType = archive.ar; includeInIndex = 0; path = "libPods-Tutorial 1 (Completed).a"; sourceTree = BUILT_PRODUCTS_DIR; };
 		BDF1B9D873CF002855E84943 /* libPods-Tutorial 1.a */ = {isa = PBXFileReference; explicitFileType = archive.ar; includeInIndex = 0; path = "libPods-Tutorial 1.a"; sourceTree = BUILT_PRODUCTS_DIR; };
->>>>>>> 16599002
 		CC5FC85BE57034BE39916388 /* Pods-Tutorial 1 (Completed).debug.xcconfig */ = {isa = PBXFileReference; includeInIndex = 1; lastKnownFileType = text.xcconfig; name = "Pods-Tutorial 1 (Completed).debug.xcconfig"; path = "Target Support Files/Pods-Tutorial 1 (Completed)/Pods-Tutorial 1 (Completed).debug.xcconfig"; sourceTree = "<group>"; };
-		D4C8A7078BEDABCF2A0A0F30 /* libPods-Tutorial 1 (Completed).a */ = {isa = PBXFileReference; explicitFileType = archive.ar; includeInIndex = 0; path = "libPods-Tutorial 1 (Completed).a"; sourceTree = BUILT_PRODUCTS_DIR; };
 		F211AAFE0FF4DC614FC65630 /* Pods-Tutorial 1 (Completed).release.xcconfig */ = {isa = PBXFileReference; includeInIndex = 1; lastKnownFileType = text.xcconfig; name = "Pods-Tutorial 1 (Completed).release.xcconfig"; path = "Target Support Files/Pods-Tutorial 1 (Completed)/Pods-Tutorial 1 (Completed).release.xcconfig"; sourceTree = "<group>"; };
 /* End PBXFileReference section */
 
@@ -119,11 +93,7 @@
 			isa = PBXFrameworksBuildPhase;
 			buildActionMask = 2147483647;
 			files = (
-<<<<<<< HEAD
-				2CF385D9ED498CFCC12885B6 /* libPods-SampleApp.a in Frameworks */,
-=======
 				4BA6A23CEA6E020DE2B93BAC /* libPods-SampleApp.a in Frameworks */,
->>>>>>> 16599002
 			);
 			runOnlyForDeploymentPostprocessing = 0;
 		};
@@ -131,11 +101,7 @@
 			isa = PBXFrameworksBuildPhase;
 			buildActionMask = 2147483647;
 			files = (
-<<<<<<< HEAD
-				10116800F27449FD7FCD3159 /* libPods-Tutorial 1 (Completed).a in Frameworks */,
-=======
 				7BFF1CD68EA598E1D1C72310 /* libPods-Tutorial 1 (Completed).a in Frameworks */,
->>>>>>> 16599002
 			);
 			runOnlyForDeploymentPostprocessing = 0;
 		};
@@ -143,11 +109,7 @@
 			isa = PBXFrameworksBuildPhase;
 			buildActionMask = 2147483647;
 			files = (
-<<<<<<< HEAD
-				3683C84E5631042ABEA183B1 /* libPods-Tutorial 2.a in Frameworks */,
-=======
 				A9B5241771B561530B060284 /* libPods-Tutorial 2.a in Frameworks */,
->>>>>>> 16599002
 			);
 			runOnlyForDeploymentPostprocessing = 0;
 		};
@@ -155,11 +117,7 @@
 			isa = PBXFrameworksBuildPhase;
 			buildActionMask = 2147483647;
 			files = (
-<<<<<<< HEAD
-				C44524054ECE771D15D835FC /* libPods-Tutorial 2 (Completed).a in Frameworks */,
-=======
 				6CD727ED2241C847FE76071E /* libPods-Tutorial 2 (Completed).a in Frameworks */,
->>>>>>> 16599002
 			);
 			runOnlyForDeploymentPostprocessing = 0;
 		};
@@ -167,11 +125,7 @@
 			isa = PBXFrameworksBuildPhase;
 			buildActionMask = 2147483647;
 			files = (
-<<<<<<< HEAD
-				CEBAC7D926642DF0B8D8571E /* libPods-Tutorial 1.a in Frameworks */,
-=======
 				827C9B72171DA5EAC8DDF0A6 /* libPods-Tutorial 1.a in Frameworks */,
->>>>>>> 16599002
 			);
 			runOnlyForDeploymentPostprocessing = 0;
 		};
@@ -181,19 +135,11 @@
 		69943C07C9B6B3DCFC875540 /* Frameworks */ = {
 			isa = PBXGroup;
 			children = (
-<<<<<<< HEAD
-				0C63C7D088698BBB792A9273 /* libPods-SampleApp.a */,
-				5C32120C13CC090339FEBCB2 /* libPods-Tutorial 1.a */,
-				D4C8A7078BEDABCF2A0A0F30 /* libPods-Tutorial 1 (Completed).a */,
-				B793E68315BCD7C6186EFFA5 /* libPods-Tutorial 2.a */,
-				46E2785948443EAAD76F1C5C /* libPods-Tutorial 2 (Completed).a */,
-=======
 				6EBB02D3CED9FE1C62118A89 /* libPods-SampleApp.a */,
 				BDF1B9D873CF002855E84943 /* libPods-Tutorial 1.a */,
 				BCB39D955649A4F41257087E /* libPods-Tutorial 1 (Completed).a */,
 				A01464A24580A2CFB10C4C23 /* libPods-Tutorial 2.a */,
 				38F296775FF2518345AB3362 /* libPods-Tutorial 2 (Completed).a */,
->>>>>>> 16599002
 			);
 			name = Frameworks;
 			sourceTree = "<group>";
@@ -225,17 +171,13 @@
 		9754550F223C12E9003E353F /* Sources */ = {
 			isa = PBXGroup;
 			children = (
-<<<<<<< HEAD
-				97545510223C12E9003E353F /* PostsViewController.swift */,
-				0A8C877323D103D1008D3B56 /* ExampleLoyaltyScreen.swift */,
-				0A29D0E323D10DB1000CA38B /* DemoListScreen.swift */,
-=======
-				97545510223C12E9003E353F /* ViewController.swift */,
-				0AEA09B22428360500F9ED0C /* ScrollViewKeyboardViewController.swift */,
->>>>>>> 16599002
-				97545511223C12E9003E353F /* AppDelegate.swift */,
-				0A5474F223FDAE53002D76C8 /* ExampleCustomAnimation.swift */,
-				0A7347BB243BEDF000F15378 /* TransitionAnimation+Predefined.swift */,
+				0A7F7002243C1C1100DED88A /* AppDelegate.swift */,
+				0A7F7003243C1C1100DED88A /* DemoListScreen.swift */,
+				0A7F6FFD243C1C1100DED88A /* ExampleCustomAnimation.swift */,
+				0A7F6FFF243C1C1100DED88A /* ExampleLoyaltyScreen.swift */,
+				0A7F7000243C1C1100DED88A /* PostsViewController.swift */,
+				0A7F6FFE243C1C1100DED88A /* ScrollViewKeyboardViewController.swift */,
+				0A7F7001243C1C1100DED88A /* TransitionAnimation+Predefined.swift */,
 			);
 			path = Sources;
 			sourceTree = "<group>";
@@ -425,7 +367,7 @@
 				TargetAttributes = {
 					975454F9223C1289003E353F = {
 						CreatedOnToolsVersion = 10.1;
-						LastSwiftMigration = 1020;
+						LastSwiftMigration = 1130;
 					};
 					9796EC3B224D1D2000E729F3 = {
 						LastSwiftMigration = 1020;
@@ -629,17 +571,13 @@
 			isa = PBXSourcesBuildPhase;
 			buildActionMask = 2147483647;
 			files = (
-				0A29D0E423D10DB1000CA38B /* DemoListScreen.swift in Sources */,
-				9754551A223C12E9003E353F /* AppDelegate.swift in Sources */,
-<<<<<<< HEAD
-				0A8C877423D103D1008D3B56 /* ExampleLoyaltyScreen.swift in Sources */,
-				0A5474F323FDAE53002D76C8 /* ExampleCustomAnimation.swift in Sources */,
-				97545519223C12E9003E353F /* PostsViewController.swift in Sources */,
-				0A7347BC243BEDF000F15378 /* TransitionAnimation+Predefined.swift in Sources */,
-=======
-				97545519223C12E9003E353F /* ViewController.swift in Sources */,
-				0AEA09B32428360500F9ED0C /* ScrollViewKeyboardViewController.swift in Sources */,
->>>>>>> 16599002
+				0A7F7009243C1C1100DED88A /* AppDelegate.swift in Sources */,
+				0A7F7007243C1C1100DED88A /* PostsViewController.swift in Sources */,
+				0A7F7004243C1C1100DED88A /* ExampleCustomAnimation.swift in Sources */,
+				0A7F7008243C1C1100DED88A /* TransitionAnimation+Predefined.swift in Sources */,
+				0A7F700A243C1C1100DED88A /* DemoListScreen.swift in Sources */,
+				0A7F7006243C1C1100DED88A /* ExampleLoyaltyScreen.swift in Sources */,
+				0A7F7005243C1C1100DED88A /* ScrollViewKeyboardViewController.swift in Sources */,
 			);
 			runOnlyForDeploymentPostprocessing = 0;
 		};
@@ -817,6 +755,7 @@
 			baseConfigurationReference = 0DA29F056002872418F7D2C9 /* Pods-SampleApp.debug.xcconfig */;
 			buildSettings = {
 				ASSETCATALOG_COMPILER_APPICON_NAME = AppIcon;
+				CLANG_ENABLE_MODULES = YES;
 				CODE_SIGN_STYLE = Automatic;
 				INFOPLIST_FILE = "$(SRCROOT)/Resources/Info.plist";
 				LD_RUNPATH_SEARCH_PATHS = (
@@ -825,6 +764,7 @@
 				);
 				PRODUCT_BUNDLE_IDENTIFIER = "com.squareup.blueprint-sample-app.SampleApp";
 				PRODUCT_NAME = "$(TARGET_NAME)";
+				SWIFT_OPTIMIZATION_LEVEL = "-Onone";
 				SWIFT_VERSION = 5.0;
 				TARGETED_DEVICE_FAMILY = "1,2";
 			};
@@ -835,6 +775,7 @@
 			baseConfigurationReference = 2F2123B124F06446978E629D /* Pods-SampleApp.release.xcconfig */;
 			buildSettings = {
 				ASSETCATALOG_COMPILER_APPICON_NAME = AppIcon;
+				CLANG_ENABLE_MODULES = YES;
 				CODE_SIGN_STYLE = Automatic;
 				INFOPLIST_FILE = "$(SRCROOT)/Resources/Info.plist";
 				LD_RUNPATH_SEARCH_PATHS = (
