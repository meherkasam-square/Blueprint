--- conflicted
+++ resolved
@@ -5,18 +5,13 @@
 
     var window: UIWindow?
 
-    func application(_ application: UIApplication, didFinishLaunchingWithOptions launchOptions: [UIApplication.LaunchOptionsKey: Any]?) -> Bool {
+    func application(
+        _ application: UIApplication,
+        didFinishLaunchingWithOptions launchOptions: [UIApplication.LaunchOptionsKey: Any]?
+    ) -> Bool {
 
         window = UIWindow(frame: UIScreen.main.bounds)
-        
-<<<<<<< HEAD
-        if #available(iOS 13.4, *) {
-            window?.rootViewController = PointerInteractionViewController()
-        }
-=======
         window?.rootViewController = UINavigationController(rootViewController: RootViewController())
-        
->>>>>>> bf66d332
         window?.makeKeyAndVisible()
 
         return true
