--- conflicted
+++ resolved
@@ -25,20 +25,6 @@
     override func invokeTest() {
         // Uncomment this line to run performance metrics, eg in Instruments.app.
         super.invokeTest()
-<<<<<<< HEAD
-    }
-
-    func test_simple() {
-        let element = Row(alignment: .fill) {
-            Label(text: "This is a label").stackLayoutChild(priority: .flexible)
-        }
-
-        let view = BlueprintView(frame: CGRect(x: 0.0, y: 0.0, width: 200.0, height: 500.0))
-
-        view.element = element
-        view.layoutIfNeeded()
-=======
->>>>>>> 928d5cfc
     }
 
     func test_repeated_layouts() {
