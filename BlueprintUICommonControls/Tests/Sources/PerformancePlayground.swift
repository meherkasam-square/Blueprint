//
//  PerformancePlayground.swift
//  BlueprintUI-Unit-Tests
//
//  Created by Kyle Van Essen on 6/23/20.
//

import XCTest
@testable import BlueprintUI
@testable import BlueprintUICommonControls


class PerformancePlayground: XCTestCase {
    let lipsumStrings = [
        "Lorem ipsum dolor sit amet, consectetur adipiscing elit.",
        "Integer molestie et felis at sodales.",
        "Donec varius, orci vel suscipit hendrerit, risus massa ornare dui, at gravida elit sapien at lorem.",
        "Nunc in ipsum porttitor, tincidunt est eu, euismod odio.",
        "Duis posuere nunc sed mi auctor, in dictum elit iaculis.",
        "Ut vel varius est. Duis efficitur vel lorem quis tempor.",
        "Nulla porttitor, mi nec posuere bibendum, turpis ipsum ultrices tortor, a placerat sapien augue quis sem.",
        "Cras volutpat nisl vitae elit convallis, quis tempor massa faucibus.",
    ]

    override func invokeTest() {
        // Uncomment this line to run performance metrics, eg in Instruments.app.
        super.invokeTest()
<<<<<<< HEAD
    }

    func test_kareem() {

        let gridSize = 50

        let model: [[Int]] = {
            var cols = [[Int]]()
            for i in 0..<gridSize {
                var row = [Int]()
                for j in 0..<gridSize {
                    row.append(0)
                }
                cols.append(row)
            }
            return cols
        }()

        let element = Column { col in
            for (i, values) in model.enumerated() {
                col.horizontalAlignment = .fill
                let row = Row { row in
                    for (j, value) in values.enumerated() {
                        let label = Label(text: String(value))
                            .centered()
                            .constrainedTo(size: .init(width: 20, height: 20))
                            .box(background: .red)
                            .tappable {}
                        row.add(child: label)
                    }
                }
                col.add(child: row)
            }
        }.inset(uniform: 20)

        let view = BlueprintView(frame: CGRect(x: 0.0, y: 0.0, width: 1000.0, height: 1000.0))

        determineAverage(for: 2.0) {
            view.element = element
            view.layoutIfNeeded()
        }
=======
>>>>>>> c7d8fce5
    }

    func test_repeated_layouts() {
        let element = Column(alignment: .fill) {

            for index in 1...500 {
                Row(alignment: .fill) {
                    Box(backgroundColor: .red)
                        .constrainedTo(size: CGSize(width: 100, height: 100))
                        .stackLayoutChild(priority: .fixed)

                    Label(text: "This is test label number #\(index)")
                        .stackLayoutChild(priority: .flexible)
                }
            }
        }
        .scrollable()

        let view = BlueprintView(frame: CGRect(x: 0.0, y: 0.0, width: 200.0, height: 500.0))

        determineAverage(for: 3.0) {
            view.element = element
            view.layoutIfNeeded()
        }
    }

    func test_rows_with_one_flexible_element_simple() {

        let row = Row(alignment: .fill, underflow: .growUniformly, overflow: .condenseUniformly, minimumSpacing: 10) {

            Box(backgroundColor: .red)
                .constrainedTo(width: 80, height: 80)
                .stackLayoutChild(priority: .fixed)

            Column(alignment: .fill, underflow: .justifyToStart, overflow: .condenseUniformly, minimumSpacing: 10) {

                let rows: [String] = [
                    "Lorem ipsum dolor sit amet, consectetur adipiscing elit.",
                ]

                for rowText in rows {
                    Row(alignment: .fill, underflow: .growUniformly, overflow: .condenseUniformly, minimumSpacing: 10) {

                        Box(backgroundColor: .blue)
                            .constrainedTo(width: 40, height: 40)
                            .stackLayoutChild(priority: .fixed)

                        Label(text: rowText)
                            .stackLayoutChild(priority: .flexible)
                    }
                    .stackLayoutChild(priority: .fixed)
                }
            }
            .stackLayoutChild(priority: .flexible)
        }

        let content = Column(alignment: .fill) {
            for _ in 1...10 {
                row
            }
        }

        let size = content.content.measure(in: .init(width: 300))

        let view = BlueprintView()
        view.frame.size = CGSize(width: 300.0, height: size.height)

        view.element = content
        view.layoutIfNeeded()
    }

    func test_rows_with_one_flexible_element() {

        let row = Row(alignment: .fill, underflow: .growUniformly, overflow: .condenseUniformly, minimumSpacing: 10) {

            Box(backgroundColor: .red)
                .constrainedTo(width: 80, height: 80)
                .stackLayoutChild(priority: .fixed)

            Column(alignment: .fill, underflow: .justifyToStart, overflow: .condenseUniformly, minimumSpacing: 10) {

                let rows: [String] = [
                    "Lorem ipsum dolor sit amet, consectetur adipiscing elit.",
                    "Fusce dignissim vitae leo sed pretium.",
                    "Morbi molestie, nisl eget faucibus bibendum, magna orci congue ipsum.",
                    "Eu tincidunt orci nunc ac nisl.",
                    "Aenean facilisis nulla vitae nibh suscipit, id placerat est lacinia.",
                ]

                for rowText in rows {
                    Row(alignment: .fill, underflow: .growUniformly, overflow: .condenseUniformly, minimumSpacing: 10) {

                        Box(backgroundColor: .blue)
                            .constrainedTo(width: 40, height: 40)
                            .stackLayoutChild(priority: .fixed)

                        Label(text: rowText)
                            .stackLayoutChild(priority: .flexible)
                    }
                    .stackLayoutChild(priority: .fixed)
                }
            }
            .stackLayoutChild(priority: .flexible)
        }

        let allRows = Column(alignment: .fill) {
            for _ in 1...100 {
                row
            }
        }

        let size = allRows.content.measure(in: .init(width: 300))

        let view = BlueprintView()
        view.frame.size = CGSize(width: 300.0, height: size.height)

        determineAverage(for: 2.0) {
            view.element = allRows
            view.layoutIfNeeded()
        }
    }

    func test_deep_element_hierarchy() {
        let elements = lipsumStrings.map {
            Label(text: $0)
        }

        let stack = Column { col in
            let row = Row { row in
                let col = Column { col in
                    elements.forEach {
                        col.add(child: $0)
                    }
                }

                for _ in 1...10 {
                    row.add(child: col)
                }
            }

            for _ in 1...10 {
                col.add(child: row)
            }
        }

        let view = BlueprintView()
        view.frame.size = CGSize(width: 1000.0, height: 10000)

        determineAverage(for: 10.0) {
            view.element = stack
            view.layoutIfNeeded()
        }
    }

    // Test the performance of deeply nested stacks with leaves that do not have a measurement key.
    func test_deep_stacks() {
        let leafLabelCount = 4
        let stackDepth = 5
        let branchCount = 2
        let runCount = 100

        var labelCount = 0
        func element(depth: Int) -> Element {
            if depth > 0 {
                var stack: StackElement = depth % 2 == 1 ? Row() : Column()

                for _ in 1...branchCount {
                    stack.add(child: element(depth: depth - 1))
                }

                return stack
            } else {
                return Column { column in
                    for string in lipsumStrings[0..<leafLabelCount] {
                        labelCount += 1
                        column.add(child: NonCachingLabel(text: string))
                    }
                }
            }
        }

        let view = BlueprintView()
        view.frame.size = CGSize(width: 1000, height: 10000)

        let tree = element(depth: stackDepth)
        print("layout depth: \(stackDepth) contains \(labelCount) labels")

        for i in 1...runCount {
            print("run \(i) of \(runCount)")
            view.element = tree
            view.layoutIfNeeded()
        }
    }

    func determineAverage(for seconds: TimeInterval, using block: () -> Void) {
        let start = Date()

        var iterations: Int = 0

        var lastUpdateDate = Date()

        repeat {
            block()

            iterations += 1

            if Date().timeIntervalSince(lastUpdateDate) >= 1 {
                lastUpdateDate = Date()
                print("Continuing Test: \(iterations) Iterations...")
            }

        } while Date() < start + seconds

        let end = Date()

        let duration = end.timeIntervalSince(start)
        let average = duration / TimeInterval(iterations)

        print("Iterations: \(iterations), Average Time: \(average)")
    }
}


private struct NonCachingLabel: UIViewElement {
    var text: String

    func makeUIView() -> UILabel {
        UILabel()
    }

    func updateUIView(_ view: UILabel, with context: UIViewElementContext) {
        view.numberOfLines = 0
        view.text = text
    }
}
<|MERGE_RESOLUTION|>--- conflicted
+++ resolved
@@ -25,12 +25,11 @@
     override func invokeTest() {
         // Uncomment this line to run performance metrics, eg in Instruments.app.
         super.invokeTest()
-<<<<<<< HEAD
     }
 
     func test_kareem() {
 
-        let gridSize = 50
+        let gridSize = 4
 
         let model: [[Int]] = {
             var cols = [[Int]]()
@@ -67,8 +66,6 @@
             view.element = element
             view.layoutIfNeeded()
         }
-=======
->>>>>>> c7d8fce5
     }
 
     func test_repeated_layouts() {
@@ -268,17 +265,15 @@
 
         var iterations: Int = 0
 
-        var lastUpdateDate = Date()
-
         repeat {
+            let iterationStart = Date()
             block()
+            let iterationEnd = Date()
+            let duration = iterationEnd.timeIntervalSince(iterationStart)
 
             iterations += 1
 
-            if Date().timeIntervalSince(lastUpdateDate) >= 1 {
-                lastUpdateDate = Date()
-                print("Continuing Test: \(iterations) Iterations...")
-            }
+            print("Iteration: \(iterations), Duration : \(duration)")
 
         } while Date() < start + seconds
 
