import BlueprintUI
import Foundation
import UIKit

public struct AttributedLabel: Element, Hashable {

    /// The attributed text to render in the label.
    ///
    /// If you customize the line break mode using an `NSParagraphStyle`, the mode will be normalized
    /// based on the number of lines allowed. This is because some line break modes are incompatible
    /// with multi-line text rendering in TextKit, which is used to detect where links are in the text.
    /// Some modes also break line height adjustment in single-line labels, so these are also normalized.
    ///
    /// Specifically:
    ///
    /// - 1 line labels with a mode of `byCharWrapping` or `byWordWrapping` will be normalized to `byClipping`.
    /// - Multiline labels with a mode of `byTruncatingHead` or `byTruncatingMiddle`
    ///   will be normalized to `byTruncatingTail`.
    ///
    public var attributedText: NSAttributedString

    public var numberOfLines: Int = 0

    /// A shadow to display behind the label's text. Defaults to no shadow.
    ///
    /// - Note: This shadow is applied using the backing view's `CALayer`, and will affect the
    /// entire label. To apply a shadow to only a portion of text, you can instead set
    /// `NSAttributedString.Key.shadow` on the string, but note that those shadows may be clipped
    /// by the bounds of the backing view.
    public var shadow: TextShadow?

    /// An offset that will be applied to the rect used by `drawText(in:)`.
    ///
    /// This can be used to adjust the positioning of text within each line's frame, such as adjusting
    /// the way text is distributed within the line height.
    public var textRectOffset: UIOffset = .zero

    /// Determines if the label should be included when navigating the UI via accessibility.
    public var isAccessibilityElement = true

    /// Controls how to adjust the size of the text when it does not fit in the given layout.
    public var textFitting: TextFittingAdjustment = .noAdjustment

    /// A set of accessibility traits that should be applied to the label, these will be merged with any existing traits.
    public var accessibilityTraits: Set<AccessibilityElement.Trait>?

    /// A set of data types to detect and automatically link in the label.
    public var linkDetectionTypes: Set<LinkDetectionType>?

    /// A set of attributes to apply to links in the string.
    public var linkAttributes: [NSAttributedString.Key: AnyHashable] = [
        .foregroundColor: UIColor.systemBlue,
    ]

    /// A set of attributes to apply to links when they are touched.
    public var activeLinkAttributes: [NSAttributedString.Key: AnyHashable] = [
        .foregroundColor: UIColor.systemBlue.withAlphaComponent(0.3),
    ]

    public init(attributedText: NSAttributedString, configure: (inout Self) -> Void = { _ in }) {
        self.attributedText = attributedText

        configure(&self)
    }

    public var content: ElementContent {
        struct Measurer {
            private static let prototypeLabel = LabelView()

            func measure(model: AttributedLabel, in constraint: SizeConstraint, environment: Environment) -> CGSize {
                let label = Self.prototypeLabel
                label.update(model: model, environment: environment, isMeasuring: true)
                return label.sizeThatFits(constraint.maximum)
            }
        }

<<<<<<< HEAD
        return ElementContent(
            measurable: Measurer(model: self),
            measurementCachingKey: .init(type: Self.self, input: self)
        )
    }

    private func update(label: LabelView) {
        label.attributedText = attributedText
        label.numberOfLines = numberOfLines
        label.textRectOffset = textRectOffset
        label.isAccessibilityElement = isAccessibilityElement

        textFitting.apply(to: label)

        updateAccessibilityTraits(label)
=======
        return ElementContent(measurementCachingKey: .init(type: Self.self, input: self)) { sizeConstraint, environment -> CGSize in
            Measurer().measure(model: self, in: sizeConstraint, environment: environment)
        }
>>>>>>> 21855437
    }

    public func backingViewDescription(with context: ViewDescriptionContext) -> ViewDescription? {
        LabelView.describe { config in
            config.frameRoundingBehavior = .prioritizeSize
            config.apply { view in
                view.update(model: self, environment: context.environment, isMeasuring: false)
            }
        }
    }
}

// MARK: - Models

extension AttributedLabel {
    /// Types of data that can be detected and automatically turned into links.
    ///
    /// Corresponds to `NSTextCheckingResult.CheckingType` types.
    ///
    public enum LinkDetectionType: Equatable, Hashable {
        /// Detect date strings. Tapping a date opens the calendar to that date.
        case date
        /// Detect addresses. Tapping the address opens Maps with that address.
        case address
        /// Detect URLs. Tapping the link opens the URL.
        case link
        /// Detect phone numbers. Tapping the phone number prompts the user to call it.
        case phoneNumber

        var checkingType: NSTextCheckingResult.CheckingType {
            switch self {
            case .date: return .date
            case .address: return .address
            case .link: return .link
            case .phoneNumber: return .phoneNumber
            }
        }
    }
}

<<<<<<< HEAD
/// Provides a way to allow the adjustment of the text within a label when it become too wide to fit within a label.
public enum TextFittingAdjustment: Hashable {

    /// No adjustment is performed.
    case noAdjustment

    /// The provided adjustment is applied.
    case adjusts(Adjusts)

    /// The provided adjustment is applied.
    public static func adjusts(
        allowsTightening: Bool,
        minimumScale: CGFloat
    ) -> Self {
        .adjusts(
            .init(
                allowsTightening: allowsTightening,
                minimumScale: minimumScale
            )
        )
    }

    /// Controls the adjustments applied to a label when it does not fit in the provided layout rect.
    public struct Adjusts: Hashable {

        /// If the layout should tighten letter spacing when there is not enough spacing to fit the text.
        public var allowsTightening: Bool

        /// When scaling text down, controls the minimum text before it stops scaling down.
        public var minimumScale: CGFloat
    }

    var labelProperties: LabelProperties {
        switch self {
        case .noAdjustment:
            return LabelProperties(
                adjustsFontToFit: false,
                allowsTightening: false,
                minimumScaleFactor: 0
            )
        case .adjusts(let adjustment):
            return LabelProperties(
                adjustsFontToFit: true,
                allowsTightening: adjustment.allowsTightening,
                minimumScaleFactor: adjustment.minimumScale
            )
        }
    }

    struct LabelProperties: Equatable {
        var adjustsFontToFit: Bool
        var allowsTightening: Bool
        var minimumScaleFactor: CGFloat

        func apply(to label: UILabel) {
            label.adjustsFontSizeToFitWidth = adjustsFontToFit
            label.allowsDefaultTighteningForTruncation = allowsTightening
            label.minimumScaleFactor = minimumScaleFactor
        }
    }

    func apply(to label: UILabel) {
        labelProperties.apply(to: label)
    }
}

=======
// MARK: View implementation
>>>>>>> 21855437

extension AttributedLabel {

    final class LabelView: UILabel {
        /// The touch handling logic explicitly tracks the active links when touches begin, so if you drag outside
        /// the link and touch up over another link, it just cancels the tap rather than accidentally opening
        /// a different link.
        private var trackingLinks: [Link]?

        private var layoutDirection: Environment.LayoutDirection = .leftToRight
        private var linkDetectionTypes: Set<LinkDetectionType> = []
        private var linkAttributes: [NSAttributedString.Key: Any] = [:]
        private var activeLinkAttributes: [NSAttributedString.Key: Any] = [:]
        private var links: [Link] = []

        private var textRectOffset: UIOffset = .zero {
            didSet {
                if oldValue != textRectOffset {
                    setNeedsDisplay()
                }
            }
        }

        /// The view needs to keep track of the current index for the accessibility rotor.
        private var accessibilityLinkIndex = -1

        /// These elements need to be retained by the view, and cannot be created inside the
        /// `accessibilityCustomRotors` getter.
        private var accessibilityLinks: [LinkAccessibilityElement] = []

        override var accessibilityCustomRotors: [UIAccessibilityCustomRotor]? {
            set { fatalError() }
            get {
                accessibilityLinks.isEmpty
                    ? []
                    : [
                        UIAccessibilityCustomRotor(systemType: .link) { [weak self] predicate in
                            guard let self = self, !self.accessibilityLinks.isEmpty else {
                                return nil
                            }

                            self.accessibilityLinkIndex += predicate.searchDirection == .next ? 1 : -1
                            self.accessibilityLinkIndex = min(
                                self.accessibilityLinks.count - 1,
                                self.accessibilityLinkIndex
                            )
                            self.accessibilityLinkIndex = max(0, self.accessibilityLinkIndex)

                            let link = self.accessibilityLinks[self.accessibilityLinkIndex]
                            return UIAccessibilityCustomRotorItemResult(targetElement: link, targetRange: nil)
                        },
                    ]
            }
        }

        var urlHandler: URLHandler?

        func update(model: AttributedLabel, environment: Environment, isMeasuring: Bool) {
            let previousAttributedText = attributedText

            linkAttributes = model.linkAttributes
            activeLinkAttributes = model.activeLinkAttributes
            linkDetectionTypes = model.linkDetectionTypes ?? []

            attributedText = model
                .attributedText
                .normalizingForView(with: model.numberOfLines)

            numberOfLines = model.numberOfLines
            textRectOffset = model.textRectOffset

            isAccessibilityElement = model.isAccessibilityElement
            updateAccessibilityTraits(model)

            urlHandler = environment.urlHandler
            layoutDirection = environment.layoutDirection

            if !isMeasuring {
                if previousAttributedText != attributedText {
                    links = attributedLinks(in: model.attributedText) + detectedDataLinks(in: model.attributedText)
                    accessibilityLinks = accessibilityLinks(for: links, in: model.attributedText)
                }

                if let shadow = model.shadow {
                    layer.shadowRadius = shadow.radius
                    layer.shadowOpacity = Float(shadow.opacity)
                    layer.shadowOffset = CGSize(width: shadow.offset.horizontal, height: shadow.offset.vertical)
                    layer.shadowColor = shadow.color.cgColor

                    // For performance reasons, we should set `shadowPath`, but that's not practical
                    // with text content. Instead, enable rasterization on this layer, which will
                    // cache a bitmap offscreen.
                    layer.shouldRasterize = true
                    layer.rasterizationScale = layer.contentsScale
                } else {
                    layer.shadowOpacity = 0
                    layer.shouldRasterize = false
                }

            }

            applyLinkColors()
        }

        private func updateAccessibilityTraits(_ model: AttributedLabel) {

            if let traits = model.accessibilityTraits {

                var traits = UIAccessibilityTraits(with: traits)

                if traits.contains(.updatesFrequently) {
                    /// `UILabel` has the `.staticText` trait by default.
                    /// If we explicitly set `.updatesFrequently` this should be removed.
                    traits.subtract(.staticText)
                }

                accessibilityTraits = traits
            }
        }

        override func drawText(in rect: CGRect) {
            super.drawText(in: rect.offsetBy(dx: textRectOffset.horizontal, dy: textRectOffset.vertical))
        }

        func makeTextStorage() -> NSTextStorage? {
            guard let attributedText = attributedText, attributedText.length > 0 else {
                return nil
            }

            var lineBreakAdjustedText = AttributedText(attributedText)

            let textStorage = NSTextStorage()
            let layoutManager = NSLayoutManager()
            let textContainer = NSTextContainer()

            textContainer.lineFragmentPadding = 0
            textContainer.maximumNumberOfLines = numberOfLines
            textContainer.size = bounds.size

            // If the paragraph style is set, we need to adjust its lineBreakMode
            // to one that works with NSTextContainer.
            if let paragraphStyle = lineBreakAdjustedText.paragraphStyle?.mutableCopy() as? NSMutableParagraphStyle {
                let adjustedLineBreakMode = paragraphStyle.lineBreakMode.textContainerMode(for: numberOfLines)
                paragraphStyle.lineBreakMode = adjustedLineBreakMode
                lineBreakAdjustedText.paragraphStyle = paragraphStyle
            }

            layoutManager.usesFontLeading = false
            layoutManager.addTextContainer(textContainer)
            textStorage.addLayoutManager(layoutManager)
            textStorage.setAttributedString(lineBreakAdjustedText.attributedString)

            return textStorage
        }

        private func links(at location: CGPoint) -> [Link] {
            guard let textStorage = makeTextStorage(),
                  let layoutManager = textStorage.layoutManagers.first,
                  let textContainer = layoutManager.textContainers.first
            else {
                return []
            }

            func alignmentMultiplier() -> CGFloat {
                var alignment: NSTextAlignment = .natural

                textStorage.enumerateAttribute(
                    .paragraphStyle,
                    in: textStorage.entireRange,
                    options: []
                ) { style, range, continuePointer in
                    if let style = style as? NSParagraphStyle, range == textStorage.entireRange {
                        alignment = style.alignment
                        continuePointer.pointee = false
                    }
                }

                switch (alignment, layoutDirection) {
                case (.left, _),
                     (.justified, _),
                     (.natural, .leftToRight):
                    return 0
                case (.right, _),
                     (.natural, .rightToLeft):
                    return 1
                case (.center, _):
                    return 0.5
                @unknown default:
                    return 0
                }
            }

            let labelSize = bounds.size
            let alignmentMultiplier = alignmentMultiplier()
            let textBoundingBox = layoutManager.usedRect(for: textContainer)
            let textContainerOffset = CGPoint(
                x: (labelSize.width - textBoundingBox.size.width) * alignmentMultiplier - textBoundingBox.origin.x,
                y: (labelSize.height - textBoundingBox.size.height) * alignmentMultiplier - textBoundingBox.origin.y
            )
            let locationInTextContainer = CGPoint(
                x: location.x - textContainerOffset.x,
                y: location.y - textContainerOffset.y
            )

            guard textBoundingBox.contains(locationInTextContainer) else {
                return []
            }

            let indexOfCharacter = layoutManager.characterIndex(
                for: locationInTextContainer,
                in: textContainer,
                fractionOfDistanceBetweenInsertionPoints: nil
            )

            return links.filter { $0.range.contains(indexOfCharacter) }
        }

        private func attributedLinks(in string: NSAttributedString) -> [Link] {
            var links: [Link] = []

            string.enumerateAttribute(
                .link,
                in: string.entireRange,
                options: []
            ) { link, range, _ in
                if let link = link as? URL {
                    links.append(.init(url: link, range: range))
                } else if let link = link as? String, let url = URL(string: link) {
                    links.append(.init(url: url, range: range))
                }
            }

            return links
        }

        private func detectedDataLinks(in string: NSAttributedString) -> [Link] {
            guard !linkDetectionTypes.isEmpty else {
                return []
            }

            let types = NSTextCheckingResult.CheckingType(linkDetectionTypes)

            guard let detector = try? NSDataDetector(types: types.rawValue) else {
                return []
            }

            var links: [Link] = []

            detector.enumerateMatches(
                in: string.string,
                options: [],
                range: string.entireRange
            ) { result, _, _ in
                guard let result = result else {
                    return
                }

                switch result.resultType {
                case .phoneNumber:
                    if let phoneNumber = result.phoneNumber {
                        let charactersToRemove = CharacterSet.decimalDigits.inverted
                        let trimmedPhoneNumber = phoneNumber.components(separatedBy: charactersToRemove).joined()
                        if let url = URL(string: "tel:\(trimmedPhoneNumber)") {
                            links.append(.init(url: url, range: result.range))
                        }
                    }

                case .link:
                    if let url = result.url {
                        links.append(.init(url: url, range: result.range))
                    }

                case .address:
                    if let addressComponents = result.addressComponents {
                        let components = [
                            addressComponents[.name],
                            addressComponents[.organization],
                            addressComponents[.street],
                            addressComponents[.city],
                            addressComponents[.zip],
                            addressComponents[.country],
                        ]

                        let address = components
                            .compactMap { $0 }
                            .joined(separator: " ")

                        if let urlQuery = address.addingPercentEncoding(withAllowedCharacters: .urlQueryAllowed),
                           let url = URL(string: "https://maps.apple.com/?address=\(urlQuery)")
                        {
                            links.append(.init(url: url, range: result.range))
                        }
                    }

                case .date:
                    if let date = result.date,
                       let url = URL(string: "calshow:\(date.timeIntervalSinceReferenceDate)")
                    {
                        links.append(.init(url: url, range: result.range))
                    }

                default:
                    break
                }
            }

            return links
        }

        private func accessibilityLinks(for links: [Link], in string: NSAttributedString) -> [LinkAccessibilityElement] {
            links
                .sorted(by: { $0.range.location < $1.range.location })
                .compactMap { link in
                    guard NSIntersectionRange(string.entireRange, link.range).length > 0 else {
                        return nil
                    }

                    return LinkAccessibilityElement(
                        container: self,
                        label: string.attributedSubstring(from: link.range).string,
                        link: link
                    )
                }
        }

        func applyLinkColors(activeLinks: [Link] = []) {
            let mutableString = NSMutableAttributedString(attributedString: attributedText ?? .init(string: ""))

            for link in links {
                mutableString.addAttributes(linkAttributes, range: link.range)
            }

            for link in activeLinks {
                mutableString.addAttributes(activeLinkAttributes, range: link.range)
            }

            attributedText = mutableString
        }

        override func touchesBegan(_ touches: Set<UITouch>, with event: UIEvent?) {
            guard links.isEmpty == false, let first = touches.first else {
                return super.touchesBegan(touches, with: event)
            }

            let touchedLinks = links(at: first.location(in: self))
            trackingLinks = touchedLinks
            applyLinkColors(activeLinks: touchedLinks)
        }

        override func touchesMoved(_ touches: Set<UITouch>, with event: UIEvent?) {
            guard links.isEmpty == false, let first = touches.first, let trackingLinks = trackingLinks else {
                return super.touchesMoved(touches, with: event)
            }

            let touchedLinks = links(at: first.location(in: self))
            let activeLinks = Set(touchedLinks).intersection(trackingLinks)
            applyLinkColors(activeLinks: Array(activeLinks))
        }

        override func touchesEnded(_ touches: Set<UITouch>, with event: UIEvent?) {
            guard links.isEmpty == false, let first = touches.first, let trackingLinks = trackingLinks else {
                return super.touchesEnded(touches, with: event)
            }

            let touchedLinks = links(at: first.location(in: self))
            let activeLinks = Set(touchedLinks).intersection(trackingLinks)
            for link in activeLinks {
                urlHandler?.onTap(url: link.url)
            }

            self.trackingLinks = nil
            applyLinkColors()
        }

        override func touchesCancelled(_ touches: Set<UITouch>, with event: UIEvent?) {
            trackingLinks = nil
            applyLinkColors()
        }
    }

}

extension AttributedLabel {
    struct Link: Equatable, Hashable {
        var url: URL
        var range: NSRange
    }

    private final class LinkAccessibilityElement: UIAccessibilityElement {
        private let link: AttributedLabel.Link
        private var container: LabelView? { accessibilityContainer as? LabelView }

        init(
            container: LabelView,
            label: String,
            link: AttributedLabel.Link
        ) {
            self.link = link
            super.init(accessibilityContainer: container)
            accessibilityLabel = label
        }

        override var accessibilityFrameInContainerSpace: CGRect {
            set { fatalError() }
            get {
                guard let container = container,
                      let textStorage = container.makeTextStorage(),
                      let layoutManager = textStorage.layoutManagers.first,
                      let textContainer = layoutManager.textContainers.first
                else {
                    return .zero
                }

                let glyphRange = layoutManager.glyphRange(forCharacterRange: link.range, actualCharacterRange: nil)
                return layoutManager.boundingRect(forGlyphRange: glyphRange, in: textContainer)
            }
        }

        override func accessibilityActivate() -> Bool {
            container?.urlHandler?.onTap(url: link.url)
            return true
        }
    }
}

extension Element {
    /// Handle links opened in any `AttributedLabel` within this element using the provided closure.
    ///
    public func onLinkTapped(_ onTap: @escaping (URL) -> Void) -> Element {
        adaptedEnvironment(keyPath: \.urlHandler, value: ClosureURLHandler(onTap: onTap))
    }
}

// MARK: Extensions

extension UIOffset: Hashable {
    public func hash(into hasher: inout Hasher) {
        hasher.combine(horizontal)
        hasher.combine(vertical)
    }
}

extension NSAttributedString.Key {
    fileprivate static var labelLink: NSAttributedString.Key {
        NSAttributedString.Key(rawValue: "BlueprintUICommonControls.AttributedLabel.Link")
    }
}

private enum LabelLinkKey: AttributedTextKey {
    typealias Value = URL
    static var name: NSAttributedString.Key { .labelLink }
}

extension TextAttributeContainer {
    fileprivate var labelLink: URL? {
        get { self[LabelLinkKey.self] }
        set { self[LabelLinkKey.self] = newValue }
    }
}

extension NSLineBreakMode {
    func textContainerMode(for numberOfLines: Int) -> NSLineBreakMode {
        let wrappingModes: Set<NSLineBreakMode> = Set([.byWordWrapping, .byCharWrapping])
        if numberOfLines != 1 && !wrappingModes.contains(self) {
            return .byWordWrapping
        }
        if numberOfLines == 1 && wrappingModes.contains(self) {
            return .byClipping
        }
        return self
    }
}

extension NSAttributedString {
    fileprivate var entireRange: NSRange {
        NSRange(location: 0, length: length)
    }

    fileprivate func normalizingForView(with numberOfLines: Int) -> NSAttributedString {
        var attributedText = AttributedText(self)

        for run in attributedText.runs {
            /// Apply the default label font to any runs with no font attribute. This ensures the NSTextStorage is rendering
            /// the same attributes as the label.
            if run.font == nil {
                attributedText[run.range].font = UIFont.systemFont(ofSize: UIFont.labelFontSize)
            }

            /// Replace `link` attributes with our custom `labelLink` attribute to avoid default
            /// UILabel styling of `link` ranges.
            if let link = run.link {
                attributedText[run.range].link = nil
                attributedText[run.range].labelLink = link
            }
        }

        if let paragraphStyle = attributedText.paragraphStyle?.mutableCopy() as? NSMutableParagraphStyle {
            let invalidMultiLineModes: Set<NSLineBreakMode> = [.byTruncatingHead, .byTruncatingMiddle]
            let invalidSingleLineModes: Set<NSLineBreakMode> = [.byCharWrapping, .byWordWrapping]

            // These line break modes don't work with NSTextContainer where numberOfLines is not 1, breaking link
            // detection. Those modes also don't really make sense with multiple lines anyway - UILabel will render
            // only the last line with that mode. Normalize them to truncating tail instead.
            if numberOfLines != 1 && invalidMultiLineModes.contains(paragraphStyle.lineBreakMode) {
                paragraphStyle.lineBreakMode = .byTruncatingTail
            }

            // These line break modes don't work when numberOfLines is 1, and they break line height adjustments.
            // Normalize them to clipping mode instead (which renders the same on one line anyway).
            if numberOfLines == 1 && invalidSingleLineModes.contains(paragraphStyle.lineBreakMode) {
                paragraphStyle.lineBreakMode = .byClipping
            }

            attributedText.paragraphStyle = paragraphStyle
        }

        return attributedText.attributedString
    }
}

extension NSTextCheckingResult.CheckingType {
    init(_ types: Set<AttributedLabel.LinkDetectionType>) {
        var checkingType = NSTextCheckingResult.CheckingType()

        for type in types {
            checkingType.formUnion(type.checkingType)
        }

        self = checkingType
    }
}<|MERGE_RESOLUTION|>--- conflicted
+++ resolved
@@ -74,27 +74,9 @@
             }
         }
 
-<<<<<<< HEAD
-        return ElementContent(
-            measurable: Measurer(model: self),
-            measurementCachingKey: .init(type: Self.self, input: self)
-        )
-    }
-
-    private func update(label: LabelView) {
-        label.attributedText = attributedText
-        label.numberOfLines = numberOfLines
-        label.textRectOffset = textRectOffset
-        label.isAccessibilityElement = isAccessibilityElement
-
-        textFitting.apply(to: label)
-
-        updateAccessibilityTraits(label)
-=======
         return ElementContent(measurementCachingKey: .init(type: Self.self, input: self)) { sizeConstraint, environment -> CGSize in
             Measurer().measure(model: self, in: sizeConstraint, environment: environment)
         }
->>>>>>> 21855437
     }
 
     public func backingViewDescription(with context: ViewDescriptionContext) -> ViewDescription? {
@@ -107,35 +89,7 @@
     }
 }
 
-// MARK: - Models
-
-extension AttributedLabel {
-    /// Types of data that can be detected and automatically turned into links.
-    ///
-    /// Corresponds to `NSTextCheckingResult.CheckingType` types.
-    ///
-    public enum LinkDetectionType: Equatable, Hashable {
-        /// Detect date strings. Tapping a date opens the calendar to that date.
-        case date
-        /// Detect addresses. Tapping the address opens Maps with that address.
-        case address
-        /// Detect URLs. Tapping the link opens the URL.
-        case link
-        /// Detect phone numbers. Tapping the phone number prompts the user to call it.
-        case phoneNumber
-
-        var checkingType: NSTextCheckingResult.CheckingType {
-            switch self {
-            case .date: return .date
-            case .address: return .address
-            case .link: return .link
-            case .phoneNumber: return .phoneNumber
-            }
-        }
-    }
-}
-
-<<<<<<< HEAD
+
 /// Provides a way to allow the adjustment of the text within a label when it become too wide to fit within a label.
 public enum TextFittingAdjustment: Hashable {
 
@@ -202,9 +156,37 @@
     }
 }
 
-=======
+
+// MARK: - Models
+
+extension AttributedLabel {
+    /// Types of data that can be detected and automatically turned into links.
+    ///
+    /// Corresponds to `NSTextCheckingResult.CheckingType` types.
+    ///
+    public enum LinkDetectionType: Equatable, Hashable {
+        /// Detect date strings. Tapping a date opens the calendar to that date.
+        case date
+        /// Detect addresses. Tapping the address opens Maps with that address.
+        case address
+        /// Detect URLs. Tapping the link opens the URL.
+        case link
+        /// Detect phone numbers. Tapping the phone number prompts the user to call it.
+        case phoneNumber
+
+        var checkingType: NSTextCheckingResult.CheckingType {
+            switch self {
+            case .date: return .date
+            case .address: return .address
+            case .link: return .link
+            case .phoneNumber: return .phoneNumber
+            }
+        }
+    }
+}
+
 // MARK: View implementation
->>>>>>> 21855437
+
 
 extension AttributedLabel {
 
@@ -275,6 +257,8 @@
 
             numberOfLines = model.numberOfLines
             textRectOffset = model.textRectOffset
+            
+            model.textFitting.apply(to: self)
 
             isAccessibilityElement = model.isAccessibilityElement
             updateAccessibilityTraits(model)
